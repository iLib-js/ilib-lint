--- conflicted
+++ resolved
@@ -1,13 +1,8 @@
 Release Notes
-============================
-<<<<<<< HEAD
 ### v2.1.0
+- fixed a bug where the quote style checker was not converting the highlight quotes properly
 - added an option `output` to write the output to a file.
 - updated to use the new method `formatOutput()` in AnsiConsoleFormatter.
-=======
-### v2.0.2
-- fixed a bug where the quote style checker was not converting the highlight quotes properly
->>>>>>> 015fec4a
 
 ### v2.0.1
 - fixed loading of plugins
