--- conflicted
+++ resolved
@@ -593,9 +593,7 @@
 
 ### Pending release
 
-<<<<<<< HEAD
 - added rule to ensure whitespaces at the edges of string are preserved in the same form
-=======
 - added rule to check if resources have both source and target defined
 
 ### v1.5.0
@@ -605,7 +603,6 @@
     - now it only checks the target text
     - a different rule should be implemented to check the
       source text
->>>>>>> a0b18f8e
 
 ### v1.4.0
 
