# ilib-lint

A static analysis linter for many types of source files that looks for i18n problems.

This i18n linter differs from other static linters in the following ways:

* It can apply different rulesets to different sets of files. This is useful for
  a number of reasons:
    * when linting a mono-repo that has different subprojects inside of it
      and each subproject needs different rules applied to its files
    * when different sets of files need different rulesets, even within the same file type
* It can handle any file type
    * most linters are specific to a programming language and its related files. This linter
      can read any type of file and apply the appropriate set of rules.
* Rules can be locale-sensitive
    * most linters apply the same rules blindly to all files, regardless of the locale
    * for resource files, it can apply the appropriate locale for each resource individually
* It can recognize the locale of files from the path name of files
    * this allows it to apply the locale-sensitive rules automatically. For example, you can apply
      a rule that checks that the translations in a resource file of a plural resource
      contain the correct set of plural categories for the target language.
* It can load plugins
    * Parsers - you can add parsers for new programming languages or resource file types
    * Formatters - you can make the output look exactly the way you want
    * Rules - you can add new rules declaratively or programmatically

## Installation

```
npm install ilib-lint

or

yarn add ilib-lint
```

Then, in your package.json, add a script:

```
"scripts": {
    "lint": "ilib-lint"
}
```

Please note: nodejs version 14 or above is required to run this tool, as it
is written with ESM modules.

## Quick Start

Running ilib-lint is easy. Just change your directory to the top level directory
of your project and run it with no parameters and no configuration file. It will
do all default behaviours and apply the default rules, which for some projects
is sufficient:

```
$ cd myproject
$ ilib-lint
ilib-lint - Copyright (c) 2022-2023 JEDLsoft, All rights reserved.
WARN: i18n/ru_RU.properties(45): translation should use the appropriate
quote style
  myproject.dialog1.body.text = Нажмите кнопку "Справка", чтобы получить
дополнительную информацию.
  Rule (locale-quote-style): quote style for the the locale "ru-RU" should
be «text»
$
```

## Default Behaviours

The default behaviour is to recursively search the current directory for all
xliff files, and then apply all of the built-in resource rules to those files
and report human-readable results to the standard output.

The default behaviours are:

* Start in the current directory and recursively find all xliff files
  underneath there. The xliff file type is built-in to the linter.
* All built-in rules will be added to the current rule set, and it will
  instantiate each rule with its default settings.
* It will use the default set of locales (the top 20 locales on the internet
  by traffic) with "en-US" being the source locale
* For each file found, it applies each rule in the ruleset.
  If a file type does not have any rulesets that apply to it,
  it will be skipped.
    * the locale of a file can sometimes be gleaned from its path name
    * for some types of resource files, the locale is documented in
      the file itself. (eg. xliff or other resource files)
* Output will be printed on the standard output in human readable form


## Command-line Parameters

ilib-lint accepts the following command-line parameters:

* help - Print out a help message detailing these command-line parameters
* config - Give an explicit path to a configuration file instead of trying to
  find it in the current directory.
* errorsOnly - Only give information on errors, not warnings. Also, only exit
  with status 2 if there are errors, and status 0 if there are warnings. This
  flag allows you to squelch the warnings and only fail a script if there are
  actual errors.
* locales - Locales you want your app to support globally. Value is a comma-separated
  list of BCP-47 style locale tags. File types can override this list.
  Default: the top 20 locales on the internet by traffic.
* sourceLocale - locale of the source files or the source locale for resource
  files. Default: "en-US"
* quiet - Produce no progress output during the run, except for errors running
  the tool such as the inability to load a plugin. Instead exit with a return
  value. Zero indicates no errors, and a positive exit value indicates errors.

## Exit Status

If you want to use this linter in a script, you can check for the following
exit status:

* 0 - no problems found
* 1 - warnings found
* 2 - errors found

When the `--errorsOnly` flag is given, the program will return 0 unless at least
one error was found.

## Configuration

The paths to process are given on the command-line. If no path is specified
on the command-line, the tool will default to the current directory.
If any named path contains a file called `ilib-lint-config.json`, that
file will be read and processed to configure a project within the ilib-lint tool
with that path as the root directory for the project.

This json config file will be parsed as [JSON5](https://json5.org), which means
it can contain comments and other nice features that make it easier for humans
to read and write.

The `ilib-lint-config.json` file can have any of the following properties:

* name (String, required) - name of this project
* locales (Array of strings) - that name the default set of locales for the
  whole project if they are not configured by each path
* sourceLocale (String) - name the locale for source strings in this app.
  Default if not specified is "en-US".
* excludes (Array of String) - an array of micromatch expressions for files
  or folders in the project to exclude from the recursive search.
* rules (Array of Object) - an array of declarative regular-expression-based rules to use
  with this project. Resource rules are applied to resources loaded from a
  resource file. Source file rules are applied to regular programming source
  files. Each item in the rules array should be an
  object that contains the following properties, all of which are required:
    * type (String) - the type of this rule. This may be any of the
      following:
        * resource-matcher - check resources in a resource file. The
          regular expressions that match in the
          source strings must also match in the target string
        * resource-source - check resources in a resource file. If
          the regular expressions match in the source string of a
          resource, a result will be generated
        * resource-target - check resources in a resource file. If
          the regular expressions match in the target string of a
          resource, a result will be generated
        * sourcefile - Check the text in a source file, such as a
          java file or a python file. Regular expressions that match
          in the source file will generate results
    * name (String) - a unique dash-separated name of this rule.
      eg. "resource-url-match",
    * description (String) - a description of what this rule is trying
      to do. eg. "Ensure that URLs that appear in the source string are
      also used in the translated string"
    * note (String) - string to use when the regular expression check fails.
      eg. "URL '{matchString}' from the source string does not appear in
      the target string"
      Note that you can use `{matchString}` to show the user the string
      that the regular expression matched in the source but not in the target.
    * regexps (Array.<String>) - an array of regular expressions to match
      in the source and target strings. If any one of those expressions
      matches in the source, but not the target, the rule will create
      a Result that will be formatted for the user.
* formatters (Array of Object) - a set of declarative formatters. Each array element is
  an object that contains the following properties:
    * name - a unique name for this formatter
    * description - a description of this formatter to show to users
    * template - a template string that shows how the various fields of a Result instance should be
      formatted, plus two extras that come from the rule: ruleName and ruleDescription
    * highlightStart - string to use as the highlight starting marker in the highlight string
    * highlightEnd - string to use as the highlight ending marker in the highlight string
* rulesets (Object) - configure named sets of rules. Some rules can be shared between
  file types and others are more specific to the file type. As such, it is sometimes
  convenient to to name a set of rules and refer to the whole set by its name instead
  of listing them all out. The properties of the rulesets object are the names of the
  sets, and the values is also a Object that configures each rule that should be
  included in that set. The rules are turned on with a value "true" or with a
  rule-specific option. They are turned off with a falsy value.
* filetypes (Object) - a set of configurations for various file types. The file types
  are given dash-separated names such as "python-source-files" so that they can be referred
  to in the
  paths object below. Properties in the filetypes object are the name of the file type,
  and the values are an object that gives the settings for that file type. The value
  object can contain any of the following properties:
    * template (String, required) - a template that can be used to parse the
      file name for the locale of that file.
    * locales (Array of String) - a set of locales that override
      the global locales list. If not specified, the file type uses the
      global set of locales.
    * ruleset (String, Array of String, or Object) - name the rule set or
      list of rule sets to use with files of this type if the value is
      a string or an array of strings. When the value is a list of strings,
      the rules are a superset of all of the rules in the named rule sets.
      If the value is an object, then it is considered to be an on-the-fly
      unnamed rule set defined directly.
* paths (Object) - this maps sets of files to file types. The properties in this
  object are [micromatch](https://github.com/micromatch/micromatch) glob expressions
  that select a subset of files within the current project. The glob expressions
  can only be relative to the root of the project.
  The value of each glob expression property should be either a string that names
  a file type for files that match the glob expression, or an on-the-fly unnamed
  definition of the file type. If you specify the file type directly, it cannot be
  shared with other mappings, so it is usually a good idea to define a named file type
  in the "filetypes" property first.

The `ilib-lint-config.json` file can be written in [JSON5](https://github.com/json5/json5)
syntax, which means it can contain comments and other enhancements.

### Example Config File

Here is an example of a configuration file:

```json
{
    // the name is required and should be unique amongst all your projects
    "name": "tester",
    // this is the global set of locales that applies unless something else overrides it
    "locales": [
        "en-US",
        "de-DE",
        "ja-JP",
        "ko-KR"
    ],
    // list of plugins to load
    "plugins": [
        "react"
    ],
    // default micromatch expressions to exclude from recursive dir searches
    "excludes": [
        "node_modules/**",
        ".git/**",
        "test/**"
    ],
    // declarative definitions of new rules
    "rules": [
        // test that named parameters like {param} appear in both the source and target
        {
            "name": "resource-named-params",
            "type": "resource-matcher",
            "description": "Ensure that named parameters that appear in the source string are also used in the translated string",
            "note": "The named parameter '{matchString}' from the source string does not appear in the target string",
            "regexps": [ "\\{\\w+\\}" ],
            "link": "https://github.com/ilib-js/i18nlint/blob/main/README.md"
        }
    ],
    "formatters": [
        {
            "name": "minimal",
            "description": "A minimalistic formatter that only outputs the path and the highlight",
            "template": "{pathName}\n{highlight}\n",
            "highlightStart": ">>",
            "highlightEnd": "<<"
        }
    ],
    // named rule sets to be used with the file types
    "rulesets": {
        "react-rules": {
            // this is the declarative rule defined above
            "resource-named-params": true,
            // the "localeOnly" is an option that the quote matcher supports
            // so this both includes the rule in the rule set and instantiates
            // it with the "localeOnly" option
            "resource-quote-matcher": "localeOnly"
        }
    },
    // defines common settings for a particular types of file
    "filetypes": {
        "json": {
            // override the general locales
            "locales": [
                "en-US",
                "de-DE",
                "ja-JP"
            ]
        },
        "javascript": {
            "rulesets": [
                "react-rules"
            ]
        },
        "jsx": {
            "rulesets": [
                "react-rules"
            ]
        }
    },
    // this maps micromatch path expressions to a file type definition
    "paths": {
        // use the file type defined above
        "src/**/*.json": "json",
        "src/**/*.js": "javascript",
        "src/**/*.jsx": "jsx",
        // define a file type on the fly
        "**/*.xliff": {
            "ruleset": {
                "formatjs-plural-syntax": true,
                "formatjs-plural-categories": true,
                "formatjs-match-substitution-params": true,
                "match-quote-style": "localeOnly"
            }
        }
    }
}
```

## Built-in Rules

Some generic rules that apply to many types of files are built-in to ilib-lint.
This apply mostly to resource files, such as XLIFF files.

The built-in rules are:

- resource-icu-plurals - check for ICU-style plurals. Also works with formatjs
  plurals, as it has the same syntax.
- resource-quote-style - if the source string has quotes, check that the target
  string also has quotes and that those quotes are appropriate for the locale
- resource-url-match - if the source string contains references to URLs, check
  that the target string also contains references to the same URLs
- resource-named-params - Ensure that named parameters that appear in the source
  string are also used in the translated string
- resource-unique-key - Ensure that the keys are unique within a locale across
  all resource files
- resource-state-checker - Ensure that all resources have a particular state
  field value, or one of an array of state field values. The parameter for this
  rule should either be a string or an array of strings that name the allowed
  values.

## Writing Plugins

The linter tool can support plugins that provide parsers, formatters, or rules,
or any of them at the same time.

## Common Code

All plugins should import and use the classes in the
[i18nlint-common](https://github.com/ilib-js/i18nlint-common) package.
This defines the super classes for each plugin type, as well as a number
of utility classes and functions.

### Linter Plugins

Linter plugins are simple wrappers around the parser, formatter, and rule
plugins, which allow the plugin to define multiple plugins. For example, many
plugins define multiple related rules at the same time which check for
different aspects of a string.

The linter plugin should override and implement these three methods:

- getParsers - return an array of classes that inherit from the Parser class
- getRules - return an array of classes that inherit from the Rule class
- getFormatters - return an array of classes that inherit from the Formatter class

For rules and formatters, each array entry can be either declarative or
programmatic. See the descriptions below about declarative and programmatic
plugins.

When returning programmatic plugins, make sure to return the actual class
itself instead of instances of the class. The linter will need to create
multiple instances of each class during the run of the program.

### Parsers

The job of the parser is to convert a source file into an intermediate representation
that rules can easily digest. There are two standard representations that many
rules use, but your parser and rules can use their own representation, as
long as the parser and the rules agree on what that format is. Typically, the
parser will produce something like an abstract syntax tree (AST) that the rules
know how to traverse and interpret.

The two standard representations are:

- resources - the file is converted into a set of Resource instances
- lines - the file in converted into a simple array of lines

The resources representation is intended to represent entries in resource files
such as xliff files, gnu po files, or java properties files. Each entry in the
resource file is represented as an instance of one of the standard resource
classes all defined in the
[ilib-tools-common](https://github.com/ilib-js/ilib-tools-common)
project:

- ResourceString - the resource is a single string
- ResourceArray - the resource is an array of strings
- ResourcePlural - the resource is a plural string

The power of a resource file is that resources can contain both a source and a
target string, so the rules are able to check the source strings against the target
strings. Regularly, source files only have source strings in them (if any) so
the target translations cannot be checked.

Parsers should extend the `Parser` class from the `i18nlint-common` package. The constructor
for your class should define the following properties:

- `this.name` - a unique name for this parser
- `this.description` - a description of this type of parser to display to users

It should also override the
[parseData()](https://github.com/iLib-js/i18nlint-common/blob/main/src/Parser.js)
method which parses a string, and the
[parse()](https://github.com/iLib-js/i18nlint-common/blob/main/src/Parser.js)
method, which loads data from the file and then parses it.

You can see an example of a parser plugin by looking at the gnu PO file parser at
[ilib-lint-python-gnu](https://github.com/ilib-js/ilib-lint-python-gnu/blob/main/src/POParser.js).
That parser interprets a .po file as a resource file and returns a set of
Resource instances.

### Rules

Rules interpret the intermediate representation of a file produced by a Parser
and produce a single
[Result](https://github.com/iLib-js/i18nlint-common/blob/main/src/Result.js)
instance, an array of Result instances, one for each problem found, or undefined
if there are no problems found.

There are two types of rules, declarative and programmatic.

Declarative rules are simply a list of regular expressions with metadata. The
linter searches for matches to those regular expressions and produces Result
instances when found. (Or when they are not found in some cases!)

These can be declared in the config file. (See the example config file above.)

Each declarative rule should have the following properties:

* type (String) - the type of this rule. This may be any of the
  following:
    * resource-matcher - check resources in a resource file. The
      regular expressions that match in the
      source strings must also match in the target string
    * resource-source - check resources in a resource file. If
      the regular expressions match in the source string of a
      resource, a result will be generated
    * resource-target - check resources in a resource file. If
      the regular expressions match in the target string of a
      resource, a result will be generated
    * sourcefile - Check the text in a source file, such as a
      java file or a python file. Regular expressions that match
      in the source file will generate results
* name (String) - a unique dash-separated name of this rule.
  eg. "resource-url-match",
* description (String) - a description of what this rule is trying
  to do. eg. "Ensure that URLs that appear in the source string are
  also used in the translated string"
* note (String) - string to use when the regular expression check fails.
  eg. "URL '{matchString}' from the source string does not appear in
  the target string"
  Note that you can use `{matchString}` to show the user the string
  that the regular expression matched in the source but not in the target.
* regexps (Array.<String>) - an array of regular expressions to match
  in the source and target strings. If any one of those expressions
  matches in the source, but not the target, the rule will create
  a Result that will be formatted for the user.
* link (String) - an URL to a website with a more complete explanation
  of the problem that was found and how the problem can be resolved
  and avoided in the future. Often, this is a link to a markdown file
  in the docs folder on the github repo for the plugin, but it can be
  any link you like.

Programmatic rules are used when the requirements for the rules are more complicated
than a simple regular expression string can handle. For example, a rule that checks
if the target string of a resource has the correct quote style for the target
locale first needs to look up what the correct quote style even is in
order to apply the rule.

In order to create a rule instance, create a class that extends the
[Rule](https://github.com/ilib-js/i18nlint-common/blob/main/src/Rule.js)
class in the [i18nlint-common](https://github.com/ilib-js/i18nlint-common/] project.
The constructor of this class should define the following properties:

- `this.name` - a unique name for this rule
- `this.description` - a description of this type of rule to display to users

There are no rules for what to name your Rule, but the Rules written by the ilib-js
organization generally follow some conventions. Resource checkers start with
"resource-" and source file checkers start with "source-". For resource checkers,
the word "match" is used at the end when checking both the source and target,
"source" is used at the end when checking only the source string, and "target"
when checking only the target string. So, "resource-urls-match" is a Rule that
checks resource files for URLs in both the source and target. You are free to name
your rules anything you like or to follow the conventions above. The important
part is that the name should uniquely identify your Rule so that you can use it
in config files.

The rule should also override and implement the getRuleType() method and the
[match()](https://github.com/iLib-js/i18nlint-common/blob/main/src/Rule.js) method,
which takes an intermediate representation as a parameter and returns either
a single Result, an array of Result, or undefined.

If you would like to see an example rule plugin, see the definition of
the built-in ICU plural matcher rule:
[resource-icu-plurals](https://github.com/ilib-js/i18nlint/blob/main/src/rules/ResourceICUPlurals.js)
which checks resources to make sure that plurals in source and target strings
have the correct syntax for ICU and formatjs.

### Formatters

Formatters transform a [Result object](https://github.com/iLib-js/i18nlint-common/blob/main/src/Result.js) into a format that the consumer can use. For the most part, the consumer
is a human, so the result should be formatted in text so that the user can read
it easily. Other times, the consumer is another program, so the result should be
formatted for easy parsing. Formatters can formats the results in any way necessary.

There are two types of formatters, declarative and programmatic.

Declarative formatters are simply a template string where properties of the Result
instances are formatted into it. These can be declared in the config file. (See the
example config file above.)

The template strings may have any of the following fields from the Result instance
in them:

- severity
- pathName
- lineNumber
- source
- highlight
- id

Additionally, they may have the following fields from the Rule instance in them:

- ruleDescription
- ruleName
- ruleLink

Programmatic formatters are used when the requirements for formatting are more complicated
than a simple template string can handle. For example, a CSV formatter would have to make
sure that fields in a CSV file are escaped properly to conform to CSV syntax, and would
include escaping code in it.

In order to create a formatter instance, create a class that extends the
[Formatter](https://github.com/ilib-js/i18nlint-common/blob/main/src/Formatter.js)
class in the [i18nlint-common](https://github.com/ilib-js/i18nlint-common/] project.
The constructor of this class should define the following properties:

- `this.name` - a unique name for this formatter
- `this.description` - a description of this type of formatter to display to users
- `this.link` - (optional) a link to a web page that gives a more complete explanation
  the the rule and how to resolve the problem it found

The formatter should also override and implement the
[format()](https://github.com/iLib-js/i18nlint-common/blob/main/src/Formatter.js) method,
which takes a Result instance as a parameter and returns a formatted string.

If you would like to look at an example formatter plugin, see the definition of
the built-in default formatter
[ansi-console-formatter](https://github.com/ilib-js/i18nlint/blob/main/src/formatters/AnsiConsoleFormatter.js)
which formats a Result for colorful output on an ANSI console.

## Example Plugin

You can take a look at the [ilib-lint-python](https://github.com/ilib-js/ilib-lint-python)
plugin as a working example of ilib-lint plugin. It implements some rules that
check the various types of substitution parameters that python/django and
gnu gettext support.

Additionally, there is a [sample python project](https://github.com/ilib-js/ilib-samples/lint)
that uses the ilib-lint-python plugin. It has purposeful errors built into it which
violate the rules implemented in the plugin so that the linter will produce some output.
Clone the project, cd to the lint directory, run `npm install`, and then `npm run lint`
to see the results.

## License

Copyright © 2022-2023, JEDLSoft

Licensed under the Apache License, Version 2.0 (the "License");
you may not use this file except in compliance with the License.
You may obtain a copy of the License at

    http://www.apache.org/licenses/LICENSE-2.0

Unless required by applicable law or agreed to in writing, software
distributed under the License is distributed on an "AS IS" BASIS,
WITHOUT WARRANTIES OR CONDITIONS OF ANY KIND, either express or implied.

See the License for the specific language governing permissions and
limitations under the License.

## Release Notes

### Pending release

- added rule to ensure whitespaces at the edges of string are preserved in the same form
- added rule to check if resources have both source and target defined
- fixed bug where resources of type array or plural were not getting
  processed properly in the declarative rules
- added rule to check Do Not Translate terms in resources
<<<<<<< HEAD
- added rule to warn against double-byte whitespace characters
=======
- added rule to warn against half-width kana characters
>>>>>>> f5bd4f8c

### v1.5.0

- removed ability for the ICU plural rule to report results on the
  source text
    - now it only checks the target text
    - a different rule should be implemented to check the
      source text

### v1.4.0

- added rules to detect some double-byte (fullwidth) characters

### v1.3.0

- added resource-state-checker Rule so that you can ensure that all
  resources have a particular state field value

### v1.2.1

- fixed packaging problem where the test plugin was listed in the
  dependencies instead of the devDependencies

### v1.2.0

- added Rule links to give rule writers a way of giving a more complete explanation
  of the rule and how to resolve the problem.

### v1.1.0

- added support for plugins
- added count at the end of the output
- added the --list option to show what things are available to
  put in the config file

### v1.0.0

- initial version
- define initial code and default built-in rules
- this is an ESM-only project, which is why it can only be run with
  nodejs v14+<|MERGE_RESOLUTION|>--- conflicted
+++ resolved
@@ -598,11 +598,8 @@
 - fixed bug where resources of type array or plural were not getting
   processed properly in the declarative rules
 - added rule to check Do Not Translate terms in resources
-<<<<<<< HEAD
+- added rule to warn against half-width kana characters
 - added rule to warn against double-byte whitespace characters
-=======
-- added rule to warn against half-width kana characters
->>>>>>> f5bd4f8c
 
 ### v1.5.0
 
