# ilib-lint

A static analysis linter for many types of source files that looks for i18n problems.

This i18n linter differs from other static linters in the following ways:

* It can apply different rulesets to different sets of files. This is useful for
  a number of reasons:
    * when linting a mono-repo that has different subprojects inside of it
      and each subproject needs different rules applied to its files
    * when different sets of files need different rulesets, even within the same file type
* It can handle any file type
    * most linters are specific to a programming language and its related files. This linter
      can read any type of file and apply the appropriate set of rules.
* Rules can be locale-sensitive
    * most linters apply the same rules blindly to all files, regardless of the locale
    * for resource files, it can apply the appropriate locale for each resource individually
* It can recognize the locale of files from the path name of files
    * this allows it to apply the locale-sensitive rules automatically. For example, you can apply
      a rule that checks that the translations in a resource file of a plural resource
      contain the correct set of plural categories for the target language.
* It can load plugins
    * Parsers - you can add parsers for new programming languages or resource file types
    * Formatters - you can make the output look exactly the way you want
    * Rules - you can add new rules declaratively or programmatically

## Installation

```
npm install ilib-lint

or

yarn add ilib-lint
```

Then, in your package.json, add a script:

```
"scripts": {
    "lint": "ilib-lint"
}
```

Please note: nodejs version 14 or above is required to run this tool, as it
is written with ESM modules.

## Quick Start

Running ilib-lint is easy. Just change your directory to the top level directory
of your project and run it with no parameters and no configuration file. It will
do all default behaviours and apply the default rules, which for some projects
is sufficient:

```
$ cd myproject
$ ilib-lint
ilib-lint - Copyright (c) 2022-2023 JEDLsoft, All rights reserved.
WARN: i18n/ru_RU.properties(45): translation should use the appropriate
quote style
  myproject.dialog1.body.text = Нажмите кнопку "Справка", чтобы получить
дополнительную информацию.
  Rule (locale-quote-style): quote style for the the locale "ru-RU" should
be «text»
$
```

## Default Behaviours

The default behaviour is to recursively search the current directory for all
xliff files, and then apply all of the built-in resource rules to those files
and report human-readable results to the standard output.

The default behaviours are:

* Start in the current directory and recursively find all xliff files
  underneath there. The xliff file type is built-in to the linter.
* All built-in rules will be added to the current rule set, and it will
  instantiate each rule with its default settings.
* It will use the default set of locales (the top 20 locales on the internet
  by traffic) with "en-US" being the source locale
* For each file found, it applies each rule in the ruleset.
  If a file type does not have any rulesets that apply to it,
  it will be skipped.
    * the locale of a file can sometimes be gleaned from its path name
    * for some types of resource files, the locale is documented in
      the file itself. (eg. xliff or other resource files)
* Output will be printed on the standard output in human readable form


## Command-line Parameters

ilib-lint accepts the following command-line parameters:

* help - Print out a help message detailing these command-line parameters
* config - Give an explicit path to a configuration file instead of trying to
  find it in the current directory.
* errorsOnly - Only give information on errors, not warnings. Also, only exit
  with status 2 if there are errors, and status 0 if there are warnings. This
  flag allows you to squelch the warnings and only fail a script if there are
  actual errors.
* locales - Locales you want your app to support globally. Value is a comma-separated
  list of BCP-47 style locale tags. File types can override this list.
  Default: the top 20 locales on the internet by traffic.
* sourceLocale - locale of the source files or the source locale for resource
  files. Default: "en-US"
* quiet - Produce no progress output during the run, except for errors running
  the tool such as the inability to load a plugin. Instead exit with a return
  value. Zero indicates no errors, and a positive exit value indicates errors.

## Exit Status

If you want to use this linter in a script, you can check for the following
exit status:

* 0 - no problems found
* 1 - warnings found
* 2 - errors found

When the `--errorsOnly` flag is given, the program will return 0 unless at least
one error was found.

## Configuration

The paths to process are given on the command-line. If no path is specified
on the command-line, the tool will default to the current directory.
If any named path contains a file called `ilib-lint-config.json`, that
file will be read and processed to configure a project within the ilib-lint tool
with that path as the root directory for the project.

This json config file will be parsed as [JSON5](https://json5.org), which means
it can contain comments and other nice features that make it easier for humans
to read and write.

The `ilib-lint-config.json` file can have any of the following properties:

* name (String, required) - name of this project
* locales (Array of strings) - that name the default set of locales for the
  whole project if they are not configured by each path
* sourceLocale (String) - name the locale for source strings in this app.
  Default if not specified is "en-US".
* excludes (Array of String) - an array of micromatch expressions for files
  or folders in the project to exclude from the recursive search.
* rules (Array of Object) - an array of declarative regular-expression-based rules to use
  with this project. Resource rules are applied to resources loaded from a
  resource file. Source file rules are applied to regular programming source
  files. Each item in the rules array should be an
  object that contains the following properties, all of which are required:
    * type (String) - the type of this rule. This may be any of the
      following:
        * resource-matcher - check resources in a resource file. The
          regular expressions that match in the
          source strings must also match in the target string
        * resource-source - check resources in a resource file. If
          the regular expressions match in the source string of a
          resource, a result will be generated
        * resource-target - check resources in a resource file. If
          the regular expressions match in the target string of a
          resource, a result will be generated
        * sourcefile - Check the text in a source file, such as a
          java file or a python file. Regular expressions that match
          in the source file will generate results
    * name (String) - a unique dash-separated name of this rule.
      eg. "resource-url-match",
    * description (String) - a description of what this rule is trying
      to do. eg. "Ensure that URLs that appear in the source string are
      also used in the translated string"
    * note (String) - string to use when the regular expression check fails.
      eg. "URL '{matchString}' from the source string does not appear in
      the target string"
      Note that you can use `{matchString}` to show the user the string
      that the regular expression matched in the source but not in the target.
    * regexps (Array.<String>) - an array of regular expressions to match
      in the source and target strings. If any one of those expressions
      matches in the source, but not the target, the rule will create
      a Result that will be formatted for the user.
* formatters (Array of Object) - a set of declarative formatters. Each array element is
  an object that contains the following properties:
    * name - a unique name for this formatter
    * description - a description of this formatter to show to users
    * template - a template string that shows how the various fields of a Result instance should be
      formatted, plus two extras that come from the rule: ruleName and ruleDescription
    * highlightStart - string to use as the highlight starting marker in the highlight string
    * highlightEnd - string to use as the highlight ending marker in the highlight string
* rulesets (Object) - configure named sets of rules. Some rules can be shared between
  file types and others are more specific to the file type. As such, it is sometimes
  convenient to to name a set of rules and refer to the whole set by its name instead
  of listing them all out. The properties of the rulesets object are the names of the
  sets, and the values is also a Object that configures each rule that should be
  included in that set. The rules are turned on with a value "true" or with a
  rule-specific option. They are turned off with a falsy value.
* filetypes (Object) - a set of configurations for various file types. The file types
  are given dash-separated names such as "python-source-files" so that they can be referred
  to in the
  paths object below. Properties in the filetypes object are the name of the file type,
  and the values are an object that gives the settings for that file type. The value
  object can contain any of the following properties:
    * template (String, required) - a template that can be used to parse the
      file name for the locale of that file.
    * locales (Array of String) - a set of locales that override
      the global locales list. If not specified, the file type uses the
      global set of locales.
    * ruleset (String, Array of String, or Object) - name the rule set or
      list of rule sets to use with files of this type if the value is
      a string or an array of strings. When the value is a list of strings,
      the rules are a superset of all of the rules in the named rule sets.
      If the value is an object, then it is considered to be an on-the-fly
      unnamed rule set defined directly.
* paths (Object) - this maps sets of files to file types. The properties in this
  object are [micromatch](https://github.com/micromatch/micromatch) glob expressions
  that select a subset of files within the current project. The glob expressions
  can only be relative to the root of the project.
  The value of each glob expression property should be either a string that names
  a file type for files that match the glob expression, or an on-the-fly unnamed
  definition of the file type. If you specify the file type directly, it cannot be
  shared with other mappings, so it is usually a good idea to define a named file type
  in the "filetypes" property first.

The `ilib-lint-config.json` file can be written in [JSON5](https://github.com/json5/json5)
syntax, which means it can contain comments and other enhancements.

### Example Config File

Here is an example of a configuration file:

```json
{
    // the name is required and should be unique amongst all your projects
    "name": "tester",
    // this is the global set of locales that applies unless something else overrides it
    "locales": [
        "en-US",
        "de-DE",
        "ja-JP",
        "ko-KR"
    ],
    // list of plugins to load
    "plugins": [
        "react"
    ],
    // default micromatch expressions to exclude from recursive dir searches
    "excludes": [
        "node_modules/**",
        ".git/**",
        "test/**"
    ],
    // declarative definitions of new rules
    "rules": [
        // test that named parameters like {param} appear in both the source and target
        {
            "name": "resource-named-params",
            "type": "resource-matcher",
            "description": "Ensure that named parameters that appear in the source string are also used in the translated string",
            "note": "The named parameter '{matchString}' from the source string does not appear in the target string",
            "regexps": [ "\\{\\w+\\}" ],
            "link": "https://github.com/ilib-js/i18nlint/blob/main/README.md"
        }
    ],
    "formatters": [
        {
            "name": "minimal",
            "description": "A minimalistic formatter that only outputs the path and the highlight",
            "template": "{pathName}\n{highlight}\n",
            "highlightStart": ">>",
            "highlightEnd": "<<"
        }
    ],
    // named rule sets to be used with the file types
    "rulesets": {
        "react-rules": {
            // this is the declarative rule defined above
            "resource-named-params": true,
            // the "localeOnly" is an option that the quote matcher supports
            // so this both includes the rule in the rule set and instantiates
            // it with the "localeOnly" option
            "resource-quote-matcher": "localeOnly"
        }
    },
    // defines common settings for a particular types of file
    "filetypes": {
        "json": {
            // override the general locales
            "locales": [
                "en-US",
                "de-DE",
                "ja-JP"
            ]
        },
        "javascript": {
            "rulesets": [
                "react-rules"
            ]
        },
        "jsx": {
            "rulesets": [
                "react-rules"
            ]
        }
    },
    // this maps micromatch path expressions to a file type definition
    "paths": {
        // use the file type defined above
        "src/**/*.json": "json",
        "src/**/*.js": "javascript",
        "src/**/*.jsx": "jsx",
        // define a file type on the fly
        "**/*.xliff": {
            "ruleset": {
                "formatjs-plural-syntax": true,
                "formatjs-plural-categories": true,
                "formatjs-match-substitution-params": true,
                "match-quote-style": "localeOnly"
            }
        }
    }
}
```

## Built-in Rules

Some generic rules that apply to many types of files are built-in to ilib-lint.
This apply mostly to resource files, such as XLIFF files.

The built-in rules are:

- resource-icu-plurals - check for ICU-style plurals. Also works with formatjs
  plurals, as it has the same syntax.
- resource-quote-style - if the source string has quotes, check that the target
  string also has quotes and that those quotes are appropriate for the locale
- resource-url-match - if the source string contains references to URLs, check
  that the target string also contains references to the same URLs
- resource-named-params - Ensure that named parameters that appear in the source
  string are also used in the translated string
- resource-unique-key - Ensure that the keys are unique within a locale across
  all resource files
- resource-state-checker - Ensure that all resources have a particular state
  field value, or one of an array of state field values. The parameter for this
  rule should either be a string or an array of strings that name the allowed
  values.

## Writing Plugins

The linter tool can support plugins that provide parsers, formatters, or rules,
or any of them at the same time.

## Common Code

All plugins should import and use the classes in the
[i18nlint-common](https://github.com/ilib-js/i18nlint-common) package.
This defines the super classes for each plugin type, as well as a number
of utility classes and functions.

### Linter Plugins

Linter plugins are simple wrappers around the parser, formatter, and rule
plugins, which allow the plugin to define multiple plugins. For example, many
plugins define multiple related rules at the same time which check for
different aspects of a string.

The linter plugin should override and implement these three methods:

- getParsers - return an array of classes that inherit from the Parser class
- getRules - return an array of classes that inherit from the Rule class
- getFormatters - return an array of classes that inherit from the Formatter class

For rules and formatters, each array entry can be either declarative or
programmatic. See the descriptions below about declarative and programmatic
plugins.

When returning programmatic plugins, make sure to return the actual class
itself instead of instances of the class. The linter will need to create
multiple instances of each class during the run of the program.

### Parsers

The job of the parser is to convert a source file into an intermediate representation
that rules can easily digest. There are two standard representations that many
rules use, but your parser and rules can use their own representation, as
long as the parser and the rules agree on what that format is. Typically, the
parser will produce something like an abstract syntax tree (AST) that the rules
know how to traverse and interpret.

The two standard representations are:

- resources - the file is converted into a set of Resource instances
- lines - the file in converted into a simple array of lines

The resources representation is intended to represent entries in resource files
such as xliff files, gnu po files, or java properties files. Each entry in the
resource file is represented as an instance of one of the standard resource
classes all defined in the
[ilib-tools-common](https://github.com/ilib-js/ilib-tools-common)
project:

- ResourceString - the resource is a single string
- ResourceArray - the resource is an array of strings
- ResourcePlural - the resource is a plural string

The power of a resource file is that resources can contain both a source and a
target string, so the rules are able to check the source strings against the target
strings. Regularly, source files only have source strings in them (if any) so
the target translations cannot be checked.

Parsers should extend the `Parser` class from the `i18nlint-common` package. The constructor
for your class should define the following properties:

- `this.name` - a unique name for this parser
- `this.description` - a description of this type of parser to display to users

It should also override the
[parseData()](https://github.com/iLib-js/i18nlint-common/blob/main/src/Parser.js)
method which parses a string, and the
[parse()](https://github.com/iLib-js/i18nlint-common/blob/main/src/Parser.js)
method, which loads data from the file and then parses it.

You can see an example of a parser plugin by looking at the gnu PO file parser at
[ilib-lint-python-gnu](https://github.com/ilib-js/ilib-lint-python-gnu/blob/main/src/POParser.js).
That parser interprets a .po file as a resource file and returns a set of
Resource instances.

### Rules

Rules interpret the intermediate representation of a file produced by a Parser
and produce a single
[Result](https://github.com/iLib-js/i18nlint-common/blob/main/src/Result.js)
instance, an array of Result instances, one for each problem found, or undefined
if there are no problems found.

There are two types of rules, declarative and programmatic.

Declarative rules are simply a list of regular expressions with metadata. The
linter searches for matches to those regular expressions and produces Result
instances when found. (Or when they are not found in some cases!)

These can be declared in the config file. (See the example config file above.)

Each declarative rule should have the following properties:

* type (String) - the type of this rule. This may be any of the
  following:
    * resource-matcher - check resources in a resource file. The
      regular expressions that match in the
      source strings must also match in the target string
    * resource-source - check resources in a resource file. If
      the regular expressions match in the source string of a
      resource, a result will be generated
    * resource-target - check resources in a resource file. If
      the regular expressions match in the target string of a
      resource, a result will be generated
    * sourcefile - Check the text in a source file, such as a
      java file or a python file. Regular expressions that match
      in the source file will generate results
* name (String) - a unique dash-separated name of this rule.
  eg. "resource-url-match",
* description (String) - a description of what this rule is trying
  to do. eg. "Ensure that URLs that appear in the source string are
  also used in the translated string"
* note (String) - string to use when the regular expression check fails.
  eg. "URL '{matchString}' from the source string does not appear in
  the target string"
  Note that you can use `{matchString}` to show the user the string
  that the regular expression matched in the source but not in the target.
* regexps (Array.<String>) - an array of regular expressions to match
  in the source and target strings. If any one of those expressions
  matches in the source, but not the target, the rule will create
  a Result that will be formatted for the user.
* link (String) - an URL to a website with a more complete explanation
  of the problem that was found and how the problem can be resolved
  and avoided in the future. Often, this is a link to a markdown file
  in the docs folder on the github repo for the plugin, but it can be
  any link you like.

Programmatic rules are used when the requirements for the rules are more complicated
than a simple regular expression string can handle. For example, a rule that checks
if the target string of a resource has the correct quote style for the target
locale first needs to look up what the correct quote style even is in
order to apply the rule.

In order to create a rule instance, create a class that extends the
[Rule](https://github.com/ilib-js/i18nlint-common/blob/main/src/Rule.js)
class in the [i18nlint-common](https://github.com/ilib-js/i18nlint-common/] project.
The constructor of this class should define the following properties:

- `this.name` - a unique name for this rule
- `this.description` - a description of this type of rule to display to users

There are no rules for what to name your Rule, but the Rules written by the ilib-js
organization generally follow some conventions. Resource checkers start with
"resource-" and source file checkers start with "source-". For resource checkers,
the word "match" is used at the end when checking both the source and target,
"source" is used at the end when checking only the source string, and "target"
when checking only the target string. So, "resource-urls-match" is a Rule that
checks resource files for URLs in both the source and target. You are free to name
your rules anything you like or to follow the conventions above. The important
part is that the name should uniquely identify your Rule so that you can use it
in config files.

The rule should also override and implement the getRuleType() method and the
[match()](https://github.com/iLib-js/i18nlint-common/blob/main/src/Rule.js) method,
which takes an intermediate representation as a parameter and returns either
a single Result, an array of Result, or undefined.

If you would like to see an example rule plugin, see the definition of
the built-in ICU plural matcher rule:
[resource-icu-plurals](https://github.com/ilib-js/i18nlint/blob/main/src/rules/ResourceICUPlurals.js)
which checks resources to make sure that plurals in source and target strings
have the correct syntax for ICU and formatjs.

### Formatters

Formatters transform a [Result object](https://github.com/iLib-js/i18nlint-common/blob/main/src/Result.js) into a format that the consumer can use. For the most part, the consumer
is a human, so the result should be formatted in text so that the user can read
it easily. Other times, the consumer is another program, so the result should be
formatted for easy parsing. Formatters can formats the results in any way necessary.

There are two types of formatters, declarative and programmatic.

Declarative formatters are simply a template string where properties of the Result
instances are formatted into it. These can be declared in the config file. (See the
example config file above.)

The template strings may have any of the following fields from the Result instance
in them:

- severity
- pathName
- lineNumber
- source
- highlight
- id

Additionally, they may have the following fields from the Rule instance in them:

- ruleDescription
- ruleName
- ruleLink

Programmatic formatters are used when the requirements for formatting are more complicated
than a simple template string can handle. For example, a CSV formatter would have to make
sure that fields in a CSV file are escaped properly to conform to CSV syntax, and would
include escaping code in it.

In order to create a formatter instance, create a class that extends the
[Formatter](https://github.com/ilib-js/i18nlint-common/blob/main/src/Formatter.js)
class in the [i18nlint-common](https://github.com/ilib-js/i18nlint-common/] project.
The constructor of this class should define the following properties:

- `this.name` - a unique name for this formatter
- `this.description` - a description of this type of formatter to display to users
- `this.link` - (optional) a link to a web page that gives a more complete explanation
  the the rule and how to resolve the problem it found

The formatter should also override and implement the
[format()](https://github.com/iLib-js/i18nlint-common/blob/main/src/Formatter.js) method,
which takes a Result instance as a parameter and returns a formatted string.

If you would like to look at an example formatter plugin, see the definition of
the built-in default formatter
[ansi-console-formatter](https://github.com/ilib-js/i18nlint/blob/main/src/formatters/AnsiConsoleFormatter.js)
which formats a Result for colorful output on an ANSI console.

## Example Plugin

You can take a look at the [ilib-lint-python](https://github.com/ilib-js/ilib-lint-python)
plugin as a working example of ilib-lint plugin. It implements some rules that
check the various types of substitution parameters that python/django and
gnu gettext support.

Additionally, there is a [sample python project](https://github.com/ilib-js/ilib-samples/lint)
that uses the ilib-lint-python plugin. It has purposeful errors built into it which
violate the rules implemented in the plugin so that the linter will produce some output.
Clone the project, cd to the lint directory, run `npm install`, and then `npm run lint`
to see the results.

## License

Copyright © 2022-2023, JEDLSoft

Licensed under the Apache License, Version 2.0 (the "License");
you may not use this file except in compliance with the License.
You may obtain a copy of the License at

    http://www.apache.org/licenses/LICENSE-2.0

Unless required by applicable law or agreed to in writing, software
distributed under the License is distributed on an "AS IS" BASIS,
WITHOUT WARRANTIES OR CONDITIONS OF ANY KIND, either express or implied.

See the License for the specific language governing permissions and
limitations under the License.

## Release Notes

### Pending release

- added rule to ensure whitespaces at the edges of string are preserved in the same form
- added rule to check if resources have both source and target defined
- fixed bug where resources of type array or plural were not getting
  processed properly in the declarative rules
- added rule to check Do Not Translate terms in resources
<<<<<<< HEAD
- added rule to check whether or not there is a translation for each source string in
  a resource
=======
- added rule to warn against half-width kana characters

### v1.5.0

>>>>>>> f5bd4f8c
- removed ability for the ICU plural rule to report results on the
  source text
    - now it only checks the target text
    - a different rule should be implemented to check the
      source text

### v1.4.0

- added rules to detect some double-byte (fullwidth) characters

### v1.3.0

- added resource-state-checker Rule so that you can ensure that all
  resources have a particular state field value

### v1.2.1

- fixed packaging problem where the test plugin was listed in the
  dependencies instead of the devDependencies

### v1.2.0

- added Rule links to give rule writers a way of giving a more complete explanation
  of the rule and how to resolve the problem.

### v1.1.0

- added support for plugins
- added count at the end of the output
- added the --list option to show what things are available to
  put in the config file

### v1.0.0

- initial version
- define initial code and default built-in rules
- this is an ESM-only project, which is why it can only be run with
  nodejs v14+<|MERGE_RESOLUTION|>--- conflicted
+++ resolved
@@ -598,15 +598,9 @@
 - fixed bug where resources of type array or plural were not getting
   processed properly in the declarative rules
 - added rule to check Do Not Translate terms in resources
-<<<<<<< HEAD
+- added rule to warn against half-width kana characters
 - added rule to check whether or not there is a translation for each source string in
   a resource
-=======
-- added rule to warn against half-width kana characters
-
-### v1.5.0
-
->>>>>>> f5bd4f8c
 - removed ability for the ICU plural rule to report results on the
   source text
     - now it only checks the target text
