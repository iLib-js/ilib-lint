--- conflicted
+++ resolved
@@ -618,7 +618,6 @@
 
 ## Release Notes
 
-<<<<<<< HEAD
 ### v1.6.0
 
 - added the ability to scan source code files and apply rules
@@ -626,12 +625,11 @@
 - moved functionality into Project class
     - main loop moved from index.js into the run() method
     - directory walk function moved to a method of Project
-=======
+
 ### v1.5.3
 
 - fixed a problem where the quote checker rule would not handle ASCII single quote
   characters used as apostophes properly.
->>>>>>> 0cbfc0ad
 
 ### v1.5.2
 
