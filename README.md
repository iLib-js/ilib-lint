--- conflicted
+++ resolved
@@ -597,11 +597,8 @@
 - added rule to check if resources have both source and target defined
 - fixed bug where resources of type array or plural were not getting
   processed properly in the declarative rules
-<<<<<<< HEAD
+- added rule to check Do Not Translate terms in resources
 - added rule to warn against half-width kana characters
-=======
-- added rule to check Do Not Translate terms in resources
->>>>>>> 010ff45a
 
 ### v1.5.0
 
