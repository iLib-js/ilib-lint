# ilib-lint

A static analysis linter for many types of source files that looks for i18n problems.

This i18n linter differs from other static linters in the following ways:

* It can apply different rulesets to different sets of files. This is useful for
  a number of reasons:
    * when linting a mono-repo that has different subprojects inside of it
      and each subproject needs different rules applied to its files
    * when different sets of files need different rulesets, even within the same file type
* It can handle any file type
    * most linters are specific to a programming language and its related files. This linter
      can read any type of file and apply the appropriate set of rules.
* Rules can be locale-sensitive
    * most linters apply the same rules blindly to all files, regardless of the locale
    * for resource files, it can apply the appropriate locale for each resource individually
* It can recognize the locale of files from the path name of files
    * this allows it to apply the locale-sensitive rules automatically. For example, you can apply
      a rule that checks that the translations in a resource file of a plural resource
      contain the correct set of plural categories for the target language.
* It can load plugins
    * Parsers - you can add parsers for new programming languages or resource file types
    * Formatters - you can make the output look exactly the way you want
    * Rules - you can add new rules declaratively or programmatically

## Installation

```
npm install ilib-lint

or

yarn add ilib-lint
```

Then, in your package.json, add a script:

```
"scripts": {
    "lint": "ilib-lint"
}
```

Please note: nodejs version 14 or above is required to run this tool, as it
is written with ESM modules.

## Quick Start

Running ilib-lint is easy. Just change your directory to the top level directory
of your project and run it with no parameters and no configuration file. It will
do all default behaviours and apply the default rules, which for some projects
is sufficient:

```
$ cd myproject
$ ilib-lint
ilib-lint - Copyright (c) 2022-2023 JEDLsoft, All rights reserved.
WARN: i18n/ru_RU.properties(45): translation should use the appropriate
quote style
  myproject.dialog1.body.text = Нажмите кнопку "Справка", чтобы получить
дополнительную информацию.
  Rule (locale-quote-style): quote style for the the locale "ru-RU" should
be «text»
$
```

## Default Behaviours

The default behaviour is to recursively search the current directory for all
xliff files, and then apply all of the built-in resource rules to those files
and report human-readable results to the standard output.

The default behaviours are:

* Start in the current directory and recursively find all xliff files
  underneath there. The xliff file type is built-in to the linter.
* All built-in rules will be added to the current rule set, and it will
  instantiate each rule with its default settings.
* It will use the default set of locales (the top 20 locales on the internet
  by traffic) with "en-US" being the source locale
* For each file found, it applies each rule in the ruleset.
  If a file type does not have any rulesets that apply to it,
  it will be skipped.
    * the locale of a file can sometimes be gleaned from its path name
    * for some types of resource files, the locale is documented in
      the file itself. (eg. xliff or other resource files)
* Output will be printed on the standard output in human readable form


## Command-line Parameters

ilib-lint accepts the following command-line parameters:

* help - Print out a help message detailing these command-line parameters
* config - Give an explicit path to a configuration file instead of trying to
  find it in the current directory.
* errorsOnly - Only give information on errors, not warnings. Also, only exit
  with status 2 if there are errors, and status 0 if there are warnings. This
  flag allows you to squelch the warnings and only fail a script if there are
  actual errors.
* locales - Locales you want your app to support globally. Value is a comma-separated
  list of BCP-47 style locale tags. File types can override this list.
  Default: the top 20 locales on the internet by traffic.
* sourceLocale - locale of the source files or the source locale for resource
  files. Default: "en-US"
* quiet - Produce no progress output during the run, except for errors running
  the tool such as the inability to load a plugin. Instead exit with a return
  value. Zero indicates no errors, and a positive exit value indicates errors.

## Exit Status

If you want to use this linter in a script, you can check for the following
exit status:

* 0 - no problems found
* 1 - warnings found
* 2 - errors found

When the `--errorsOnly` flag is given, the program will return 0 unless at least
one error was found.

## Configuration

The paths to process are given on the command-line. If no path is specified
on the command-line, the tool will default to the current directory.
If any named path contains a file called `ilib-lint-config.json`, that
file will be read and processed to configure a project within the ilib-lint tool
with that path as the root directory for the project.

This json config file will be parsed as [JSON5](https://json5.org), which means
it can contain comments and other nice features that make it easier for humans
to read and write.

The `ilib-lint-config.json` file can have any of the following properties:

* name (String, required) - name of this project
* locales (Array of strings) - that name the default set of locales for the
  whole project if they are not configured by each path
* sourceLocale (String) - name the locale for source strings in this app.
  Default if not specified is "en-US".
* excludes (Array of String) - an array of micromatch expressions for files
  or folders in the project to exclude from the recursive search.
* rules (Array of Object) - an array of declarative regular-expression-based rules to use
  with this project. Resource rules are applied to resources loaded from a
  resource file. Source file rules are applied to regular programming source
  files. Each item in the rules array should be an
  object that contains the following properties, all of which are required:
    * type (String) - the type of this rule. This may be any of the
      following:
        * resource-matcher - check resources in a resource file. The
          regular expressions that match in the
          source strings must also match in the target string
        * resource-source - check resources in a resource file. If
          the regular expressions match in the source string of a
          resource, a result will be generated
        * resource-target - check resources in a resource file. If
          the regular expressions match in the target string of a
          resource, a result will be generated
        * sourcefile - Check the text in a source file, such as a
          java file or a python file. Regular expressions that match
          in the source file will generate results
    * name (String) - a unique dash-separated name of this rule.
      eg. "resource-url-match",
    * description (String) - a description of what this rule is trying
      to do. eg. "Ensure that URLs that appear in the source string are
      also used in the translated string"
    * note (String) - string to use when the regular expression check fails.
      eg. "URL '{matchString}' from the source string does not appear in
      the target string"
      Note that you can use `{matchString}` to show the user the string
      that the regular expression matched in the source but not in the target.
    * regexps (Array.<String>) - an array of regular expressions to match
      in the source and target strings. If any one of those expressions
      matches in the source, but not the target, the rule will create
      a Result that will be formatted for the user.
* formatters (Array of Object) - a set of declarative formatters. Each array element is
  an object that contains the following properties:
    * name - a unique name for this formatter
    * description - a description of this formatter to show to users
    * template - a template string that shows how the various fields of a Result instance should be
      formatted, plus two extras that come from the rule: ruleName and ruleDescription
    * highlightStart - string to use as the highlight starting marker in the highlight string
    * highlightEnd - string to use as the highlight ending marker in the highlight string
* rulesets (Object) - configure named sets of rules. Some rules can be shared between
  file types and others are more specific to the file type. As such, it is sometimes
  convenient to to name a set of rules and refer to the whole set by its name instead
  of listing them all out. The properties of the rulesets object are the names of the
  sets, and the values is also a Object that configures each rule that should be
  included in that set. The rules are turned on with a value "true" or with a
  rule-specific option. They are turned off with a falsy value.
* filetypes (Object) - a set of configurations for various file types. The file types
  are given dash-separated names such as "python-source-files" so that they can be referred
  to in the
  paths object below. Properties in the filetypes object are the name of the file type,
  and the values are an object that gives the settings for that file type. The value
  object can contain any of the following properties:
    * template (String, required) - a template that can be used to parse the
      file name for the locale of that file.
    * locales (Array of String) - a set of locales that override
      the global locales list. If not specified, the file type uses the
      global set of locales.
    * ruleset (String, Array of String, or Object) - name the rule set or
      list of rule sets to use with files of this type if the value is
      a string or an array of strings. When the value is a list of strings,
      the rules are a superset of all of the rules in the named rule sets.
      If the value is an object, then it is considered to be an on-the-fly
      unnamed rule set defined directly.
* paths (Object) - this maps sets of files to file types. The properties in this
  object are [micromatch](https://github.com/micromatch/micromatch) glob expressions
  that select a subset of files within the current project. The glob expressions
  can only be relative to the root of the project.
  The value of each glob expression property should be either a string that names
  a file type for files that match the glob expression, or an on-the-fly unnamed
  definition of the file type. If you specify the file type directly, it cannot be
  shared with other mappings, so it is usually a good idea to define a named file type
  in the "filetypes" property first.

The `ilib-lint-config.json` file can be written in [JSON5](https://github.com/json5/json5)
syntax, which means it can contain comments and other enhancements.

### Example Config File

Here is an example of a configuration file:

```json
{
    // the name is required and should be unique amongst all your projects
    "name": "tester",
    // this is the global set of locales that applies unless something else overrides it
    "locales": [
        "en-US",
        "de-DE",
        "ja-JP",
        "ko-KR"
    ],
    // list of plugins to load
    "plugins": [
        "react"
    ],
    // default micromatch expressions to exclude from recursive dir searches
    "excludes": [
        "node_modules/**",
        ".git/**",
        "test/**"
    ],
    // declarative definitions of new rules
    "rules": [
        // test that named parameters like {param} appear in both the source and target
        {
            "name": "resource-named-params",
            "type": "resource-matcher",
            "description": "Ensure that named parameters that appear in the source string are also used in the translated string",
            "note": "The named parameter '{matchString}' from the source string does not appear in the target string",
            "regexps": [ "\\{\\w+\\}" ],
            "link": "https://github.com/ilib-js/i18nlint/blob/main/README.md"
        }
    ],
    "formatters": [
        {
            "name": "minimal",
            "description": "A minimalistic formatter that only outputs the path and the highlight",
            "template": "{pathName}\n{highlight}\n",
            "highlightStart": ">>",
            "highlightEnd": "<<"
        }
    ],
    // named rule sets to be used with the file types
    "rulesets": {
        "react-rules": {
            // this is the declarative rule defined above
            "resource-named-params": true,
            // the "localeOnly" is an option that the quote matcher supports
            // so this both includes the rule in the rule set and instantiates
            // it with the "localeOnly" option
            "resource-quote-matcher": "localeOnly"
        }
    },
    // defines common settings for a particular types of file
    "filetypes": {
        "json": {
            // override the general locales
            "locales": [
                "en-US",
                "de-DE",
                "ja-JP"
            ]
        },
        "javascript": {
            "rulesets": [
                "react-rules"
            ]
        },
        "jsx": {
            "rulesets": [
                "react-rules"
            ]
        }
    },
    // this maps micromatch path expressions to a file type definition
    "paths": {
        // use the file type defined above
        "src/**/*.json": "json",
        "src/**/*.js": "javascript",
        "src/**/*.jsx": "jsx",
        // define a file type on the fly
        "**/*.xliff": {
            "ruleset": {
                "formatjs-plural-syntax": true,
                "formatjs-plural-categories": true,
                "formatjs-match-substitution-params": true,
                "match-quote-style": "localeOnly"
            }
        }
    }
}
```

## Built-in Rules

Some generic rules that apply to many types of files are built-in to ilib-lint.
This apply mostly to resource files, such as XLIFF files.

The built-in rules are:

- resource-icu-plurals - check for ICU-style plurals. Also works with formatjs
  plurals, as it has the same syntax.
- resource-quote-style - if the source string has quotes, check that the target
  string also has quotes and that those quotes are appropriate for the locale
- resource-url-match - if the source string contains references to URLs, check
  that the target string also contains references to the same URLs
- resource-named-params - Ensure that named parameters that appear in the source
  string are also used in the translated string
- resource-unique-key - Ensure that the keys are unique within a locale across
  all resource files
- resource-state-checker - Ensure that all resources have a particular state
  field value, or one of an array of state field values. The parameter for this
  rule should either be a string or an array of strings that name the allowed
  values.

## Writing Plugins

The linter tool can support plugins that provide parsers, formatters, or rules,
or any of them at the same time.

## Common Code

All plugins should import and use the classes in the
[i18nlint-common](https://github.com/ilib-js/i18nlint-common) package.
This defines the super classes for each plugin type, as well as a number
of utility classes and functions.

### Linter Plugins

Linter plugins are simple wrappers around the parser, formatter, and rule
plugins, which allow the plugin to define multiple plugins. For example, many
plugins define multiple related rules at the same time which check for
different aspects of a string.

The linter plugin should override and implement these three methods:

- getParsers - return an array of classes that inherit from the Parser class
- getRules - return an array of classes that inherit from the Rule class
- getFormatters - return an array of classes that inherit from the Formatter class

For rules and formatters, each array entry can be either declarative or
programmatic. See the descriptions below about declarative and programmatic
plugins.

When returning programmatic plugins, make sure to return the actual class
itself instead of instances of the class. The linter will need to create
multiple instances of each class during the run of the program.

### Parsers

The job of the parser is to convert a source file into an intermediate representation
that rules can easily digest. There are two standard representations that many
rules use, but your parser and rules can use their own representation, as
long as the parser and the rules agree on what that format is. Typically, the
parser will produce something like an abstract syntax tree (AST) that the rules
know how to traverse and interpret.

The two standard representations are:

- resources - the file is converted into a set of Resource instances
- lines - the file in converted into a simple array of lines

The resources representation is intended to represent entries in resource files
such as xliff files, gnu po files, or java properties files. Each entry in the
resource file is represented as an instance of one of the standard resource
classes all defined in the
[ilib-tools-common](https://github.com/ilib-js/ilib-tools-common)
project:

- ResourceString - the resource is a single string
- ResourceArray - the resource is an array of strings
- ResourcePlural - the resource is a plural string

The power of a resource file is that resources can contain both a source and a
target string, so the rules are able to check the source strings against the target
strings. Regularly, source files only have source strings in them (if any) so
the target translations cannot be checked.

Parsers should extend the `Parser` class from the `i18nlint-common` package. The constructor
for your class should define the following properties:

- `this.name` - a unique name for this parser
- `this.description` - a description of this type of parser to display to users

It should also override the
[parseData()](https://github.com/iLib-js/i18nlint-common/blob/main/src/Parser.js)
method which parses a string, and the
[parse()](https://github.com/iLib-js/i18nlint-common/blob/main/src/Parser.js)
method, which loads data from the file and then parses it.

You can see an example of a parser plugin by looking at the gnu PO file parser at
[ilib-lint-python-gnu](https://github.com/ilib-js/ilib-lint-python-gnu/blob/main/src/POParser.js).
That parser interprets a .po file as a resource file and returns a set of
Resource instances.

### Rules

Rules interpret the intermediate representation of a file produced by a Parser
and produce a single
[Result](https://github.com/iLib-js/i18nlint-common/blob/main/src/Result.js)
instance, an array of Result instances, one for each problem found, or undefined
if there are no problems found.

There are two types of rules, declarative and programmatic.

Declarative rules are simply a list of regular expressions with metadata. The
linter searches for matches to those regular expressions and produces Result
instances when found. (Or when they are not found in some cases!)

These can be declared in the config file. (See the example config file above.)

Each declarative rule should have the following properties:

* type (String) - the type of this rule. This may be any of the
  following:
    * resource-matcher - check resources in a resource file. The
      regular expressions that match in the
      source strings must also match in the target string
    * resource-source - check resources in a resource file. If
      the regular expressions match in the source string of a
      resource, a result will be generated
    * resource-target - check resources in a resource file. If
      the regular expressions match in the target string of a
      resource, a result will be generated
    * sourcefile - Check the text in a source file, such as a
      java file or a python file. Regular expressions that match
      in the source file will generate results
* name (String) - a unique dash-separated name of this rule.
  eg. "resource-url-match",
* description (String) - a description of what this rule is trying
  to do. eg. "Ensure that URLs that appear in the source string are
  also used in the translated string"
* note (String) - string to use when the regular expression check fails.
  eg. "URL '{matchString}' from the source string does not appear in
  the target string"
  Note that you can use `{matchString}` to show the user the string
  that the regular expression matched in the source but not in the target.
* regexps (Array.<String>) - an array of regular expressions to match
  in the source and target strings. If any one of those expressions
  matches in the source, but not the target, the rule will create
  a Result that will be formatted for the user.
* link (String) - an URL to a website with a more complete explanation
  of the problem that was found and how the problem can be resolved
  and avoided in the future. Often, this is a link to a markdown file
  in the docs folder on the github repo for the plugin, but it can be
  any link you like.

Programmatic rules are used when the requirements for the rules are more complicated
than a simple regular expression string can handle. For example, a rule that checks
if the target string of a resource has the correct quote style for the target
locale first needs to look up what the correct quote style even is in
order to apply the rule.

In order to create a rule instance, create a class that extends the
[Rule](https://github.com/ilib-js/i18nlint-common/blob/main/src/Rule.js)
class in the [i18nlint-common](https://github.com/ilib-js/i18nlint-common/] project.
The constructor of this class should define the following properties:

- `this.name` - a unique name for this rule
- `this.description` - a description of this type of rule to display to users

There are no rules for what to name your Rule, but the Rules written by the ilib-js
organization generally follow some conventions. Resource checkers start with
"resource-" and source file checkers start with "source-". For resource checkers,
the word "match" is used at the end when checking both the source and target,
"source" is used at the end when checking only the source string, and "target"
when checking only the target string. So, "resource-urls-match" is a Rule that
checks resource files for URLs in both the source and target. You are free to name
your rules anything you like or to follow the conventions above. The important
part is that the name should uniquely identify your Rule so that you can use it
in config files.

The rule should also override and implement the getRuleType() method and the
[match()](https://github.com/iLib-js/i18nlint-common/blob/main/src/Rule.js) method,
which takes an intermediate representation as a parameter and returns either
a single Result, an array of Result, or undefined.

If you would like to see an example rule plugin, see the definition of
the built-in ICU plural matcher rule:
[resource-icu-plurals](https://github.com/ilib-js/i18nlint/blob/main/src/rules/ResourceICUPlurals.js)
which checks resources to make sure that plurals in source and target strings
have the correct syntax for ICU and formatjs.

### Formatters

Formatters transform a [Result object](https://github.com/iLib-js/i18nlint-common/blob/main/src/Result.js) into a format that the consumer can use. For the most part, the consumer
is a human, so the result should be formatted in text so that the user can read
it easily. Other times, the consumer is another program, so the result should be
formatted for easy parsing. Formatters can formats the results in any way necessary.

There are two types of formatters, declarative and programmatic.

Declarative formatters are simply a template string where properties of the Result
instances are formatted into it. These can be declared in the config file. (See the
example config file above.)

The template strings may have any of the following fields from the Result instance
in them:

- severity
- pathName
- lineNumber
- source
- highlight
- id

Additionally, they may have the following fields from the Rule instance in them:

- ruleDescription
- ruleName
- ruleLink

Programmatic formatters are used when the requirements for formatting are more complicated
than a simple template string can handle. For example, a CSV formatter would have to make
sure that fields in a CSV file are escaped properly to conform to CSV syntax, and would
include escaping code in it.

In order to create a formatter instance, create a class that extends the
[Formatter](https://github.com/ilib-js/i18nlint-common/blob/main/src/Formatter.js)
class in the [i18nlint-common](https://github.com/ilib-js/i18nlint-common/] project.
The constructor of this class should define the following properties:

- `this.name` - a unique name for this formatter
- `this.description` - a description of this type of formatter to display to users
- `this.link` - (optional) a link to a web page that gives a more complete explanation
  the the rule and how to resolve the problem it found

The formatter should also override and implement the
[format()](https://github.com/iLib-js/i18nlint-common/blob/main/src/Formatter.js) method,
which takes a Result instance as a parameter and returns a formatted string.

If you would like to look at an example formatter plugin, see the definition of
the built-in default formatter
[ansi-console-formatter](https://github.com/ilib-js/i18nlint/blob/main/src/formatters/AnsiConsoleFormatter.js)
which formats a Result for colorful output on an ANSI console.

## Example Plugin

You can take a look at the [ilib-lint-python](https://github.com/ilib-js/ilib-lint-python)
plugin as a working example of ilib-lint plugin. It implements some rules that
check the various types of substitution parameters that python/django and
gnu gettext support.

Additionally, there is a [sample python project](https://github.com/ilib-js/ilib-samples/lint)
that uses the ilib-lint-python plugin. It has purposeful errors built into it which
violate the rules implemented in the plugin so that the linter will produce some output.
Clone the project, cd to the lint directory, run `npm install`, and then `npm run lint`
to see the results.

## License

Copyright © 2022-2023, JEDLSoft

Licensed under the Apache License, Version 2.0 (the "License");
you may not use this file except in compliance with the License.
You may obtain a copy of the License at

    http://www.apache.org/licenses/LICENSE-2.0

Unless required by applicable law or agreed to in writing, software
distributed under the License is distributed on an "AS IS" BASIS,
WITHOUT WARRANTIES OR CONDITIONS OF ANY KIND, either express or implied.

See the License for the specific language governing permissions and
limitations under the License.

## Release Notes

<<<<<<< HEAD
### Pending release

- added rule to check if resources have both source and target defined
=======
### v1.5.0

- removed ability for the ICU plural rule to report results on the
  source text
    - now it only checks the target text
    - a different rule should be implemented to check the
      source text
>>>>>>> 30d87f56

### v1.4.0

- added rules to detect some double-byte (fullwidth) characters

### v1.3.0

- added resource-state-checker Rule so that you can ensure that all
  resources have a particular state field value

### v1.2.1

- fixed packaging problem where the test plugin was listed in the
  dependencies instead of the devDependencies

### v1.2.0

- added Rule links to give rule writers a way of giving a more complete explanation
  of the rule and how to resolve the problem.

### v1.1.0

- added support for plugins
- added count at the end of the output
- added the --list option to show what things are available to
  put in the config file

### v1.0.0

- initial version
- define initial code and default built-in rules
- this is an ESM-only project, which is why it can only be run with
  nodejs v14+<|MERGE_RESOLUTION|>--- conflicted
+++ resolved
@@ -591,11 +591,10 @@
 
 ## Release Notes
 
-<<<<<<< HEAD
 ### Pending release
 
 - added rule to check if resources have both source and target defined
-=======
+
 ### v1.5.0
 
 - removed ability for the ICU plural rule to report results on the
@@ -603,7 +602,6 @@
     - now it only checks the target text
     - a different rule should be implemented to check the
       source text
->>>>>>> 30d87f56
 
 ### v1.4.0
 
