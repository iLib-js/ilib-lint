# ilib-lint

A static analysis linter for many types of source files that looks for i18n problems.

This i18n linter differs from other static linters in the following ways:

* It can apply different rulesets to different sets of files. This is useful for
  a number of reasons:
    * when linting a mono-repo that has different subprojects inside of it
      and each subproject needs different rules applied to its files
    * when different sets of files need different rulesets, even within the same file type
* It can handle any file type
    * most linters are specific to a programming language and its related files. This linter
      can read any type of file and apply the appropriate set of rules.
* Rules can be locale-sensitive
    * most linters apply the same rules blindly to all files, regardless of the locale
    * for resource files, it can apply the appropriate locale for each resource individually
* It can recognize the locale of files from the path name of files
    * this allows it to apply the locale-sensitive rules automatically. For example, you can apply
      a rule that checks that the translations in a resource file of a plural resource
      contain the correct set of plural categories for the target language.
* It can load plugins
    * Parsers - you can add parsers for new programming languages or resource file types
    * Formatters - you can make the output look exactly the way you want
    * Rules - you can add new rules declaratively or programmatically

## Installation

```
npm install ilib-lint

or

yarn add ilib-lint
```

Then, in your package.json, add a script:

```
"scripts": {
    "lint": "ilib-lint"
}
```

Please note: nodejs version 14 or above is required to run this tool, as it
is written with ESM modules.

## Quick Start

Running ilib-lint is easy. Just change your directory to the top level directory
of your project and run it with no parameters and no configuration file. It will
do all default behaviours and apply the default rules, which for some projects
is sufficient:

```
$ cd myproject
$ ilib-lint
ilib-lint - Copyright (c) 2022-2023 JEDLsoft, All rights reserved.
WARN: i18n/ru_RU.properties(45): translation should use the appropriate
quote style
  myproject.dialog1.body.text = Нажмите кнопку "Справка", чтобы получить
дополнительную информацию.
  Rule (locale-quote-style): quote style for the the locale "ru-RU" should
be «text»
$
```

## Default Behaviours

The default behaviour is to recursively search the current directory for all
xliff files, and then apply all of the built-in resource rules to those files
and report human-readable results to the standard output.

The default behaviours are:

* Start in the current directory and recursively find all xliff files
  underneath there. The xliff file type is built-in to the linter.
* All built-in rules will be added to the current rule set, and it will
  instantiate each rule with its default settings.
* It will use the default set of locales (the top 20 locales on the internet
  by traffic) with "en-US" being the source locale
* For each file found, it applies each rule in the ruleset.
  If a file type does not have any rulesets that apply to it,
  it will be skipped.
    * the locale of a file can sometimes be gleaned from its path name
    * for some types of resource files, the locale is documented in
      the file itself. (eg. xliff or other resource files)
* Output will be printed on the standard output in human readable form


## Command-line Parameters

ilib-lint accepts the following command-line parameters:

* help - Print out a help message detailing these command-line parameters
* config - Give an explicit path to a configuration file instead of trying to
  find it in the current directory.
* errorsOnly - Only give information on errors, not warnings. Also, only exit
  with status 2 if there are errors, and status 0 if there are warnings. This
  flag allows you to squelch the warnings and only fail a script if there are
  actual errors.
* locales - Locales you want your app to support globally. Value is a comma-separated
  list of BCP-47 style locale tags. File types can override this list.
  Default: the top 20 locales on the internet by traffic.
* sourceLocale - locale of the source files or the source locale for resource
  files. Default: "en-US"
* quiet - Produce no progress output during the run, except for errors running
  the tool such as the inability to load a plugin. Instead exit with a return
  value. Zero indicates no errors, and a positive exit value indicates errors.

## Exit Status

If you want to use this linter in a script, you can check for the following
exit status:

* 0 - no problems found
* 1 - warnings found
* 2 - errors found

When the `--errorsOnly` flag is given, the program will return 0 unless at least
one error was found.

## Configuration

The paths to process are given on the command-line. If no path is specified
on the command-line, the tool will default to the current directory.
If any named path contains a file called `ilib-lint-config.json`, that
file will be read and processed to configure a project within the ilib-lint tool
with that path as the root directory for the project.

This json config file will be parsed as [JSON5](https://json5.org), which means
it can contain comments and other nice features that make it easier for humans
to read and write.

The `ilib-lint-config.json` file can have any of the following properties:

* name (String, required) - name of this project
* locales (Array of strings) - that name the default set of locales for the
  whole project if they are not configured by each path
* sourceLocale (String) - name the locale for source strings in this app.
  Default if not specified is "en-US".
* excludes (Array of String) - an array of micromatch expressions for files
  or folders in the project to exclude from the recursive search.
* rules (Array of Object) - an array of declarative regular-expression-based rules to use
  with this project. Resource rules are applied to resources loaded from a
  resource file. Source file rules are applied to regular programming source
  files. Each item in the rules array should be an
  object that contains the following properties, all of which are required:
    * type (String) - the type of this rule. This may be any of the
      following:
        * resource-matcher - check resources in a resource file. The
          regular expressions that match in the
          source strings must also match in the target string
        * resource-source - check resources in a resource file. If
          the regular expressions match in the source string of a
          resource, a result will be generated
        * resource-target - check resources in a resource file. If
          the regular expressions match in the target string of a
          resource, a result will be generated
        * sourcefile - Check the text in a source file, such as a
          java file or a python file. Regular expressions that match
          in the source file will generate results
    * name (String) - a unique dash-separated name of this rule.
      eg. "resource-url-match",
    * description (String) - a description of what this rule is trying
      to do. eg. "Ensure that URLs that appear in the source string are
      also used in the translated string"
    * note (String) - string to use when the regular expression check fails.
      eg. "URL '{matchString}' from the source string does not appear in
      the target string"
      Note that you can use `{matchString}` to show the user the string
      that the regular expression matched in the source but not in the target.
    * regexps (Array.<String>) - an array of regular expressions to match
      in the source and target strings. If any one of those expressions
      matches in the source, but not the target, the rule will create
      a Result that will be formatted for the user.
* formatters (Array of Object) - a set of declarative formatters. Each array element is
  an object that contains the following properties:
    * name - a unique name for this formatter
    * description - a description of this formatter to show to users
    * template - a template string that shows how the various fields of a Result instance should be
      formatted, plus two extras that come from the rule: ruleName and ruleDescription
    * highlightStart - string to use as the highlight starting marker in the highlight string
    * highlightEnd - string to use as the highlight ending marker in the highlight string
* rulesets (Object) - configure named sets of rules. Some rules can be shared between
  file types and others are more specific to the file type. As such, it is sometimes
  convenient to to name a set of rules and refer to the whole set by its name instead
  of listing them all out. The properties of the rulesets object are the names of the
  sets, and the values is also a Object that configures each rule that should be
  included in that set. The rules are turned on with a value "true" or with a
  rule-specific option. They are turned off with a falsy value.
* filetypes (Object) - a set of configurations for various file types. The file types
  are given dash-separated names such as "python-source-files" so that they can be referred
  to in the
  paths object below. Properties in the filetypes object are the name of the file type,
  and the values are an object that gives the settings for that file type. The value
  object can contain any of the following properties:
    * template (String, required) - a template that can be used to parse the
      file name for the locale of that file.
    * locales (Array of String) - a set of locales that override
      the global locales list. If not specified, the file type uses the
      global set of locales.
    * ruleset (String, Array of String, or Object) - name the rule set or
      list of rule sets to use with files of this type if the value is
      a string or an array of strings. When the value is a list of strings,
      the rules are a superset of all of the rules in the named rule sets.
      If the value is an object, then it is considered to be an on-the-fly
      unnamed rule set defined directly.
* paths (Object) - this maps sets of files to file types. The properties in this
  object are [micromatch](https://github.com/micromatch/micromatch) glob expressions
  that select a subset of files within the current project. The glob expressions
  can only be relative to the root of the project.
  The value of each glob expression property should be either a string that names
  a file type for files that match the glob expression, or an on-the-fly unnamed
  definition of the file type. If you specify the file type directly, it cannot be
  shared with other mappings, so it is usually a good idea to define a named file type
  in the "filetypes" property first.

The `ilib-lint-config.json` file can be written in [JSON5](https://github.com/json5/json5)
syntax, which means it can contain comments and other enhancements.

### Example Config File

Here is an example of a configuration file:

```json
{
    // the name is required and should be unique amongst all your projects
    "name": "tester",
    // this is the global set of locales that applies unless something else overrides it
    "locales": [
        "en-US",
        "de-DE",
        "ja-JP",
        "ko-KR"
    ],
    // list of plugins to load
    "plugins": [
        "react"
    ],
    // default micromatch expressions to exclude from recursive dir searches
    "excludes": [
        "node_modules/**",
        ".git/**",
        "test/**"
    ],
    // declarative definitions of new rules
    "rules": [
        // test that named parameters like {param} appear in both the source and target
        {
            "name": "resource-named-params",
            "type": "resource-matcher",
            "description": "Ensure that named parameters that appear in the source string are also used in the translated string",
            "note": "The named parameter '{matchString}' from the source string does not appear in the target string",
            "regexps": [ "\\{\\w+\\}" ],
            "link": "https://github.com/ilib-js/i18nlint/blob/main/README.md"
        }
    ],
    "formatters": [
        {
            "name": "minimal",
            "description": "A minimalistic formatter that only outputs the path and the highlight",
            "template": "{pathName}\n{highlight}\n",
            "highlightStart": ">>",
            "highlightEnd": "<<"
        }
    ],
    // named rule sets to be used with the file types
    "rulesets": {
        "react-rules": {
            // this is the declarative rule defined above
            "resource-named-params": true,
            // the "localeOnly" is an option that the quote matcher supports
            // so this both includes the rule in the rule set and instantiates
            // it with the "localeOnly" option
            "resource-quote-matcher": "localeOnly"
        }
    },
    // defines common settings for a particular types of file
    "filetypes": {
        "json": {
            // override the general locales
            "locales": [
                "en-US",
                "de-DE",
                "ja-JP"
            ]
        },
        "javascript": {
            "rulesets": [
                "react-rules"
            ]
        },
        "jsx": {
            "rulesets": [
                "react-rules"
            ]
        }
    },
    // this maps micromatch path expressions to a file type definition
    "paths": {
        // use the file type defined above
        "src/**/*.json": "json",
        "src/**/*.js": "javascript",
        "src/**/*.jsx": "jsx",
        // define a file type on the fly
        "**/*.xliff": {
            "ruleset": {
                "formatjs-plural-syntax": true,
                "formatjs-plural-categories": true,
                "formatjs-match-substitution-params": true,
                "match-quote-style": "localeOnly"
            }
        }
    }
}
```

## Built-in Rules

Some generic rules that apply to many types of files are built-in to ilib-lint.
This apply mostly to resource files, such as XLIFF files.

The built-in rules are:

- resource-icu-plurals - check for ICU-style plurals. Also works with formatjs
  plurals, as it has the same syntax.
- resource-quote-style - if the source string has quotes, check that the target
  string also has quotes and that those quotes are appropriate for the locale
- resource-url-match - if the source string contains references to URLs, check
  that the target string also contains references to the same URLs
- resource-named-params - Ensure that named parameters that appear in the source
  string are also used in the translated string
- resource-unique-key - Ensure that the keys are unique within a locale across
  all resource files
- resource-state-checker - Ensure that all resources have a particular state
  field value, or one of an array of state field values. The parameter for this
  rule should either be a string or an array of strings that name the allowed
  values.

## Writing Plugins

The linter tool can support plugins that provide parsers, formatters, or rules,
or any of them at the same time.

## Common Code

All plugins should import and use the classes in the
[i18nlint-common](https://github.com/ilib-js/i18nlint-common) package.
This defines the super classes for each plugin type, as well as a number
of utility classes and functions.

### Linter Plugins

Linter plugins are simple wrappers around the parser, formatter, and rule
plugins, which allow the plugin to define multiple plugins. For example, many
plugins define multiple related rules at the same time which check for
different aspects of a string.

The linter plugin should override and implement these three methods:

- getParsers - return an array of classes that inherit from the Parser class
- getRules - return an array of classes that inherit from the Rule class
- getFormatters - return an array of classes that inherit from the Formatter class

For rules and formatters, each array entry can be either declarative or
programmatic. See the descriptions below about declarative and programmatic
plugins.

When returning programmatic plugins, make sure to return the actual class
itself instead of instances of the class. The linter will need to create
multiple instances of each class during the run of the program.

### Parsers

The job of the parser is to convert a source file into an intermediate representation
that rules can easily digest. There are two standard representations that many
rules use, but your parser and rules can use their own representation, as
long as the parser and the rules agree on what that format is. Typically, the
parser will produce something like an abstract syntax tree (AST) that the rules
know how to traverse and interpret.

The two standard representations are:

- resources - the file is converted into a set of Resource instances
- lines - the file in converted into a simple array of lines

The resources representation is intended to represent entries in resource files
such as xliff files, gnu po files, or java properties files. Each entry in the
resource file is represented as an instance of one of the standard resource
classes all defined in the
[ilib-tools-common](https://github.com/ilib-js/ilib-tools-common)
project:

- ResourceString - the resource is a single string
- ResourceArray - the resource is an array of strings
- ResourcePlural - the resource is a plural string

The power of a resource file is that resources can contain both a source and a
target string, so the rules are able to check the source strings against the target
strings. Regularly, source files only have source strings in them (if any) so
the target translations cannot be checked.

Parsers should extend the `Parser` class from the `i18nlint-common` package. The constructor
for your class should define the following properties:

- `this.name` - a unique name for this parser
- `this.description` - a description of this type of parser to display to users

It should also override the
[parseData()](https://github.com/iLib-js/i18nlint-common/blob/main/src/Parser.js)
method which parses a string, and the
[parse()](https://github.com/iLib-js/i18nlint-common/blob/main/src/Parser.js)
method, which loads data from the file and then parses it.

You can see an example of a parser plugin by looking at the gnu PO file parser at
[ilib-lint-python-gnu](https://github.com/ilib-js/ilib-lint-python-gnu/blob/main/src/POParser.js).
That parser interprets a .po file as a resource file and returns a set of
Resource instances.

### Rules

Rules interpret the intermediate representation of a file produced by a Parser
and produce a single
[Result](https://github.com/iLib-js/i18nlint-common/blob/main/src/Result.js)
instance, an array of Result instances, one for each problem found, or undefined
if there are no problems found.

There are two types of rules, declarative and programmatic.

Declarative rules are simply a list of regular expressions with metadata. The
linter searches for matches to those regular expressions and produces Result
instances when found. (Or when they are not found in some cases!)

These can be declared in the config file. (See the example config file above.)

Each declarative rule should have the following properties:

* type (String) - the type of this rule. This may be any of the
  following:
    * resource-matcher - check resources in a resource file. The
      regular expressions that match in the
      source strings must also match in the target string
    * resource-source - check resources in a resource file. If
      the regular expressions match in the source string of a
      resource, a result will be generated
    * resource-target - check resources in a resource file. If
      the regular expressions match in the target string of a
      resource, a result will be generated
    * sourcefile - Check the text in a source file, such as a
      java file or a python file. Regular expressions that match
      in the source file will generate results
* name (String) - a unique dash-separated name of this rule.
  eg. "resource-url-match",
* description (String) - a description of what this rule is trying
  to do. eg. "Ensure that URLs that appear in the source string are
  also used in the translated string"
* note (String) - string to use when the regular expression check fails.
  eg. "URL '{matchString}' from the source string does not appear in
  the target string"
  Note that you can use `{matchString}` to show the user the string
  that the regular expression matched in the source but not in the target.
* regexps (Array.<String>) - an array of regular expressions to match
  in the source and target strings. If any one of those expressions
  matches in the source, but not the target, the rule will create
  a Result that will be formatted for the user.
* link (String) - an URL to a website with a more complete explanation
  of the problem that was found and how the problem can be resolved
  and avoided in the future. Often, this is a link to a markdown file
  in the docs folder on the github repo for the plugin, but it can be
  any link you like.

Programmatic rules are used when the requirements for the rules are more complicated
than a simple regular expression string can handle. For example, a rule that checks
if the target string of a resource has the correct quote style for the target
locale first needs to look up what the correct quote style even is in
order to apply the rule.

In order to create a rule instance, create a class that extends the
[Rule](https://github.com/ilib-js/i18nlint-common/blob/main/src/Rule.js)
class in the [i18nlint-common](https://github.com/ilib-js/i18nlint-common/] project.
The constructor of this class should define the following properties:

- `this.name` - a unique name for this rule
- `this.description` - a description of this type of rule to display to users

There are no rules for what to name your Rule, but the Rules written by the ilib-js
organization generally follow some conventions. Resource checkers start with
"resource-" and source file checkers start with "source-". For resource checkers,
the word "match" is used at the end when checking both the source and target,
"source" is used at the end when checking only the source string, and "target"
when checking only the target string. So, "resource-urls-match" is a Rule that
checks resource files for URLs in both the source and target. You are free to name
your rules anything you like or to follow the conventions above. The important
part is that the name should uniquely identify your Rule so that you can use it
in config files.

The rule should also override and implement the getRuleType() method and the
[match()](https://github.com/iLib-js/i18nlint-common/blob/main/src/Rule.js) method,
which takes an intermediate representation as a parameter and returns either
a single Result, an array of Result, or undefined.

If you would like to see an example rule plugin, see the definition of
the built-in ICU plural matcher rule:
[resource-icu-plurals](https://github.com/ilib-js/i18nlint/blob/main/src/rules/ResourceICUPlurals.js)
which checks resources to make sure that plurals in source and target strings
have the correct syntax for ICU and formatjs.

### Formatters

Formatters transform a [Result object](https://github.com/iLib-js/i18nlint-common/blob/main/src/Result.js) into a format that the consumer can use. For the most part, the consumer
is a human, so the result should be formatted in text so that the user can read
it easily. Other times, the consumer is another program, so the result should be
formatted for easy parsing. Formatters can formats the results in any way necessary.

There are two types of formatters, declarative and programmatic.

Declarative formatters are simply a template string where properties of the Result
instances are formatted into it. These can be declared in the config file. (See the
example config file above.)

The template strings may have any of the following fields from the Result instance
in them:

- severity
- pathName
- lineNumber
- source
- highlight
- id

Additionally, they may have the following fields from the Rule instance in them:

- ruleDescription
- ruleName
- ruleLink

Programmatic formatters are used when the requirements for formatting are more complicated
than a simple template string can handle. For example, a CSV formatter would have to make
sure that fields in a CSV file are escaped properly to conform to CSV syntax, and would
include escaping code in it.

In order to create a formatter instance, create a class that extends the
[Formatter](https://github.com/ilib-js/i18nlint-common/blob/main/src/Formatter.js)
class in the [i18nlint-common](https://github.com/ilib-js/i18nlint-common/] project.
The constructor of this class should define the following properties:

- `this.name` - a unique name for this formatter
- `this.description` - a description of this type of formatter to display to users
- `this.link` - (optional) a link to a web page that gives a more complete explanation
  the the rule and how to resolve the problem it found

The formatter should also override and implement the
[format()](https://github.com/iLib-js/i18nlint-common/blob/main/src/Formatter.js) method,
which takes a Result instance as a parameter and returns a formatted string.

If you would like to look at an example formatter plugin, see the definition of
the built-in default formatter
[ansi-console-formatter](https://github.com/ilib-js/i18nlint/blob/main/src/formatters/AnsiConsoleFormatter.js)
which formats a Result for colorful output on an ANSI console.

## Example Plugin

You can take a look at the [ilib-lint-python](https://github.com/ilib-js/ilib-lint-python)
plugin as a working example of ilib-lint plugin. It implements some rules that
check the various types of substitution parameters that python/django and
gnu gettext support.

Additionally, there is a [sample python project](https://github.com/ilib-js/ilib-samples/lint)
that uses the ilib-lint-python plugin. It has purposeful errors built into it which
violate the rules implemented in the plugin so that the linter will produce some output.
Clone the project, cd to the lint directory, run `npm install`, and then `npm run lint`
to see the results.

## License

Copyright © 2022-2023, JEDLSoft

Licensed under the Apache License, Version 2.0 (the "License");
you may not use this file except in compliance with the License.
You may obtain a copy of the License at

    http://www.apache.org/licenses/LICENSE-2.0

Unless required by applicable law or agreed to in writing, software
distributed under the License is distributed on an "AS IS" BASIS,
WITHOUT WARRANTIES OR CONDITIONS OF ANY KIND, either express or implied.

See the License for the specific language governing permissions and
limitations under the License.

## Release Notes

### Pending release

- added rule to ensure whitespaces at the edges of string are preserved in the same form
- added rule to check if resources have both source and target defined
- fixed bug where resources of type array or plural were not getting
  processed properly in the declarative rules
- added rule to check Do Not Translate terms in resources
- added rule to warn against half-width kana characters
<<<<<<< HEAD
- added rule to check whether or not there is a translation for each source string in
  a resource
=======
- added rule to warn against double-byte whitespace characters
- added rule to warn of whitespace adjacent to certain fullwidth punctuation characters

### v1.5.0

>>>>>>> 85dff486
- removed ability for the ICU plural rule to report results on the
  source text
    - now it only checks the target text
    - a different rule should be implemented to check the
      source text

### v1.4.0

- added rules to detect some double-byte (fullwidth) characters

### v1.3.0

- added resource-state-checker Rule so that you can ensure that all
  resources have a particular state field value

### v1.2.1

- fixed packaging problem where the test plugin was listed in the
  dependencies instead of the devDependencies

### v1.2.0

- added Rule links to give rule writers a way of giving a more complete explanation
  of the rule and how to resolve the problem.

### v1.1.0

- added support for plugins
- added count at the end of the output
- added the --list option to show what things are available to
  put in the config file

### v1.0.0

- initial version
- define initial code and default built-in rules
- this is an ESM-only project, which is why it can only be run with
  nodejs v14+<|MERGE_RESOLUTION|>--- conflicted
+++ resolved
@@ -599,16 +599,10 @@
   processed properly in the declarative rules
 - added rule to check Do Not Translate terms in resources
 - added rule to warn against half-width kana characters
-<<<<<<< HEAD
+- added rule to warn against double-byte whitespace characters
+- added rule to warn of whitespace adjacent to certain fullwidth punctuation characters
 - added rule to check whether or not there is a translation for each source string in
   a resource
-=======
-- added rule to warn against double-byte whitespace characters
-- added rule to warn of whitespace adjacent to certain fullwidth punctuation characters
-
-### v1.5.0
-
->>>>>>> 85dff486
 - removed ability for the ICU plural rule to report results on the
   source text
     - now it only checks the target text
