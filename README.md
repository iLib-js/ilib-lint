# ilib-lint

A static analysis linter for many types of source files that looks for i18n problems.

This i18n linter differs from other static linters in the following ways:

* It can apply different rulesets to different sets of files. This is useful for
  a number of reasons:
    * when linting a mono-repo that has different subprojects inside of it
      and each subproject needs different rules applied to its files
    * when different sets of files need different rulesets, even within the same file type
* It can handle any file type
    * most linters are specific to a programming language and its related files. This linter
      can read any type of file and apply the appropriate set of rules.
* Rules can be locale-sensitive
    * most linters apply the same rules blindly to all files, regardless of the locale
    * for resource files, it can apply the appropriate locale for each resource individually
* It can recognize the locale of files from the path name of files
    * this allows it to apply the locale-sensitive rules automatically. For example, you can apply
      a rule that checks that the translations in a resource file of a plural resource
      contain the correct set of plural categories for the target language.
* It can load plugins
    * Parsers - you can add parsers for new programming languages or resource file types
    * Formatters - you can make the output look exactly the way you want
    * Rules - you can add new rules declaratively or programmatically

## Installation

```
npm install ilib-lint

or

yarn add ilib-lint
```

Then, in your package.json, add a script:

```
"scripts": {
    "lint": "ilib-lint"
}
```

Please note: nodejs version 14 or above is required to run this tool, as it
is written with ESM modules.

## Quick Start

Running ilib-lint is easy. Just change your directory to the top level directory
of your project and run it with no parameters and no configuration file. It will
do all default behaviours and apply the default rules, which for some projects
is sufficient:

```
$ cd myproject
$ ilib-lint
ilib-lint - Copyright (c) 2022-2023 JEDLsoft, All rights reserved.
WARN: i18n/ru_RU.properties(45): translation should use the appropriate
quote style
  myproject.dialog1.body.text = Нажмите кнопку "Справка", чтобы получить
дополнительную информацию.
  Rule (locale-quote-style): quote style for the the locale "ru-RU" should
be «text»
$
```

## Default Behaviours

The default behaviour is to recursively search the current directory for all
xliff files, and then apply all of the built-in resource rules to those files
and report human-readable results to the standard output.

The default behaviours are:

* Start in the current directory and recursively find all xliff files
  underneath there. The xliff file type is built-in to the linter.
* All built-in rules will be added to the current rule set, and it will
  instantiate each rule with its default settings.
* It will use the default set of locales (the top 20 locales on the internet
  by traffic) with "en-US" being the source locale
* For each file found, it applies each rule in the ruleset.
  If a file type does not have any rulesets that apply to it,
  it will be skipped.
    * the locale of a file can sometimes be gleaned from its path name
    * for some types of resource files, the locale is documented in
      the file itself. (eg. xliff or other resource files)
* Output will be printed on the standard output in human readable form


## Command-line Parameters

ilib-lint accepts the following command-line parameters:

* help - Print out a help message detailing these command-line parameters
* config - Give an explicit path to a configuration file instead of trying to
  find it in the current directory.
* errorsOnly - Only give information on errors, not warnings. Also, only exit
  with status 2 if there are errors, and status 0 if there are warnings. This
  flag allows you to squelch the warnings and only fail a script if there are
  actual errors.
* formatter - name the formatter to use to format the results
* list - list out all the known rulesets and all of the known plugins: parsers,
  rules, and formatters. This can assist you with creating your own configuration.
* locales - Locales you want your app to support globally. Value is a comma-separated
  list of BCP-47 style locale tags. File types can override this list.
  Default: the top 20 locales on the internet by traffic.
* sourceLocale - locale of the source files or the source locale for resource
  files. Default: "en-US"
* quiet - Produce no progress output during the run, except for errors running
  the tool such as the inability to load a plugin. Instead exit with a return
  value. Zero indicates no errors, and a positive exit value indicates errors.
* max-errors {number} - specify the maximum number of acceptable errors. If
  this number is exceeded, the linter will exit with an exit code of 2. The
  default maximum number is zero.
* max-warnings {number} - specify the maximum number of acceptable warnings.
  If the maximum number of errors is not exceeded, but the maximum number of
  warnings is, the linter will exit with an exit code of 1. The
  default maximum number is zero.
* max-suggestions {number} - specify the maximum number of acceptable suggestions.
  If the maximum number of errors and warnings are not exceeded, but the maximum
  number of suggestions is, the linter will exit with an exit code of 1. The
  default maximum number is unlimited. (That is, suggestions will not cause an
  exit code unless this command-line parameter is given.)
* min-score {number} - specify the minimum acceptable I18N score for the project.
  If the minimum score it not reached, the linter will exit with an exit code
  of 2. There is no default minimum, so the linter will not give an exit code
  unless this parameter is specified or unless one of the other limits is
  exceeded.

If multiple limits are exceeded (maximum number of errors, warnings, or suggestions,
or minimum I18N score), the exit code will be the the most severe amongst them
all. (Usually "2".)

## Exit Status

If you want to use this linter in a script, you can check for the following
exit status:

* 0 - no problems or only suggestions found
* 1 - warnings found
* 2 - errors found

When the `--errorsOnly` flag is given, the program will return 0 unless at least
one error was found.

## Configuration

The paths to process are given on the command-line. If no path is specified
on the command-line, the tool will default to the current directory.
If any named path contains a file called `ilib-lint-config.json`, that
file will be read and processed to configure a project within the ilib-lint tool
with that path as the root directory for the project.

This json config file will be parsed as [JSON5](https://json5.org), which means
it can contain comments and other nice features that make it easier for humans
to read and write.

The `ilib-lint-config.json` file can have any of the following properties:

* name (String, required) - name of this project
* locales (Array of strings) - that name the default set of locales for the
  whole project if they are not configured by each path
* sourceLocale (String) - name the locale for source strings in this app.
  Default if not specified is "en-US".
* excludes (Array of String) - an array of micromatch expressions for files
  or folders in the project to exclude from the recursive search.
* rules (Array of Object) - an array of declarative regular-expression-based rules to use
  with this project. Resource rules are applied to resources loaded from a
  resource file. Source file rules are applied to regular programming source
  files. Each item in the rules array should be an
  object that contains the following properties, all of which are required:
    * type (String) - the type of this rule. This may be any of the
      following:
        * resource-matcher - check resources in a resource file. The
          regular expressions that match in the
          source strings must also match in the target string
        * resource-source - check resources in a resource file. If
          the regular expressions match in the source string of a
          resource, a result will be generated
        * resource-target - check resources in a resource file. If
          the regular expressions match in the target string of a
          resource, a result will be generated
        * sourcefile - Check the text in a source file, such as a
          java file or a python file. Regular expressions that match
          in the source file will generate results
    * name (String) - a unique dash-separated name of this rule.
      eg. "resource-url-match",
    * description (String) - a description of what this rule is trying
      to do. eg. "Ensure that URLs that appear in the source string are
      also used in the translated string"
    * note (String) - string to use when the regular expression check fails.
      eg. "URL '{matchString}' from the source string does not appear in
      the target string"
      Note that you can use `{matchString}` to show the user the string
      that the regular expression matched in the source but not in the target.
    * regexps (Array.<String>) - an array of regular expressions to match
      in the source and target strings. If any one of those expressions
      matches in the source, but not the target, the rule will create
      a Result that will be formatted for the user.
* formatters (Array of Object) - a set of declarative formatters. Each array element is
  an object that contains the following properties:
    * name - a unique name for this formatter
    * description - a description of this formatter to show to users
    * template - a template string that shows how the various fields of a Result instance should be
      formatted, plus two extras that come from the rule: ruleName and ruleDescription
    * highlightStart - string to use as the highlight starting marker in the highlight string
    * highlightEnd - string to use as the highlight ending marker in the highlight string
* rulesets (Object) - configure named sets of rules. Some rules can be shared between
  file types and others are more specific to the file type. As such, it is sometimes
  convenient to to name a set of rules and refer to the whole set by its name instead
  of listing them all out. The properties of the rulesets object are the names of the
  sets, and the values is also a Object that configures each rule that should be
  included in that set. The rules are turned on with a value "true" or with a
  rule-specific option. They are turned off with a falsy value.
* filetypes (Object) - a set of configurations for various file types. The file types
  are given dash-separated names such as "python-source-files" so that they can be referred
  to in the
  paths object below. Properties in the filetypes object are the name of the file type,
  and the values are an object that gives the settings for that file type. The value
  object can contain any of the following properties:
    * template (String, required) - a template that can be used to parse the
      file name for the locale of that file.
    * locales (Array of String) - a set of locales that override
      the global locales list. If not specified, the file type uses the
      global set of locales.
    * ruleset (String, Array of String, or Object) - name the rule set or
      list of rule sets to use with files of this type if the value is
      a string or an array of strings. When the value is a list of strings,
      the rules are a superset of all of the rules in the named rule sets.
      If the value is an object, then it is considered to be an on-the-fly
      unnamed rule set defined directly.
* paths (Object) - this maps sets of files to file types. The properties in this
  object are [micromatch](https://github.com/micromatch/micromatch) glob expressions
  that select a subset of files within the current project. The glob expressions
  can only be relative to the root of the project.
  The value of each glob expression property should be either a string that names
  a file type for files that match the glob expression, or an on-the-fly unnamed
  definition of the file type. If you specify the file type directly, it cannot be
  shared with other mappings, so it is usually a good idea to define a named file type
  in the "filetypes" property first.

The `ilib-lint-config.json` file can be written in [JSON5](https://github.com/json5/json5)
syntax, which means it can contain comments and other enhancements.

### Example Config File

Here is an example of a configuration file:

```json
{
    // the name is required and should be unique amongst all your projects
    "name": "tester",
    // this is the global set of locales that applies unless something else overrides it
    "locales": [
        "en-US",
        "de-DE",
        "ja-JP",
        "ko-KR"
    ],
    // list of plugins to load
    "plugins": [
        "react"
    ],
    // default micromatch expressions to exclude from recursive dir searches
    "excludes": [
        "node_modules/**",
        ".git/**",
        "test/**"
    ],
    // declarative definitions of new rules
    "rules": [
        // test that named parameters like {param} appear in both the source and target
        {
            "name": "resource-named-params",
            "type": "resource-matcher",
            "description": "Ensure that named parameters that appear in the source string are also used in the translated string",
            "note": "The named parameter '{matchString}' from the source string does not appear in the target string",
            "regexps": [ "\\{\\w+\\}" ],
            "link": "https://github.com/ilib-js/i18nlint/blob/main/README.md"
        }
    ],
    "formatters": [
        {
            "name": "minimal",
            "description": "A minimalistic formatter that only outputs the path and the highlight",
            "template": "{pathName}\n{highlight}\n",
            "highlightStart": ">>",
            "highlightEnd": "<<"
        }
    ],
    // named rule sets to be used with the file types
    "rulesets": {
        "react-rules": {
            // this is the declarative rule defined above
            "resource-named-params": true,
            // the "localeOnly" is an option that the quote matcher supports
            // so this both includes the rule in the rule set and instantiates
            // it with the "localeOnly" option
            "resource-quote-matcher": "localeOnly"
        }
    },
    // defines common settings for a particular types of file
    "filetypes": {
        "json": {
            // override the general locales
            "locales": [
                "en-US",
                "de-DE",
                "ja-JP"
            ]
        },
        "javascript": {
            "ruleset": [
                "react-rules"
            ]
        },
        "jsx": {
            "ruleset": [
                "react-rules"
            ]
        }
    },
    // this maps micromatch path expressions to a file type definition
    "paths": {
        // use the file type defined above
        "src/**/*.json": "json",
        "src/**/*.js": "javascript",
        "src/**/*.jsx": "jsx",
        // define a file type on the fly
        "**/*.xliff": {
            "ruleset": {
                "formatjs-plural-syntax": true,
                "formatjs-plural-categories": true,
                "formatjs-match-substitution-params": true,
                "match-quote-style": "localeOnly"
            }
        }
    }
}
```

## Built-in Rules

Some generic rules that apply to many types of files are built-in to ilib-lint.
This apply mostly to resource files, such as XLIFF files.

The built-in rules are:

- [resource-completeness](./docs/resource-completeness.md) - Make sure every resource has a source and
  a target string
- [resource-dnt-terms](./docs/resource-dnt-terms.md) - Error if a "do not translate" terms is transalted
- [resource-edge-whitespace](./docs/resource-edge-whitespace.md) - Error if the leading and trailing whitespace
  in the target does not match the source
- [resource-icu-plurals](./docs/resource-icu-plurals.md) - Check for ICU-style plurals. Also works with formatjs
  plurals, as it has the same syntax.
- [resource-named-params](./docs/resource-named-params.md) - Ensure that named parameters that appear in the source
  string are also used in the translated string
- [resource-no-double-byte-space](./docs/resource-no-double-byte-space.md) - Do not use "double-byte" whitespace characters
- [resource-no-fullwidth-digits](./docs/resource-no-fullwidth-digits.md) -Do not use "full width" digits
- [resource-no-fullwidth-latin](./docs/resource-no-fullwidth-latin.md) - Do not use "full width" Latin letters (Romaji)
- [resource-no-fullwidth-punctuation-subset](./docs/resource-no-fullwidth-punctuation-subset.md) - Do not use certain
  "full width" punctuation characters
- [resource-no-halfwidth-kana-characters](./docs/resource-no-halfwidth-kana-characters.md) - Do not use "half width"
  Japanese kana characters
- [resource-no-space-between-double-and-single-byte-character](./docs/resource-no-space-between-double-and-single-byte-character.md) - Do not put a space between a double-byte
  and a single-byte character
- [resource-no-space-with-fullwidth-punctuation](./docs/resource-no-space-with-fullwidth-punctuation.md) - Do not put spaces before or after certain
  "full width" punctuation characters.
- [resource-no-translation](./docs/resource-no-translation.md) - Warning the target translation comes back the same as
  the original source string
- [resource-quote-style](./docs/resource-quote-style.md) - If the source string has quotes, check that the target
  string also has quotes and that those quotes are appropriate for the locale
- [resource-state-checker](./docs/resource-state-checker.md) - Ensure that all resources have a particular state
  field value, or one of an array of state field values. The parameter for this
  rule should either be a string or an array of strings that name the allowed
  values.
- [resource-unique-keys](./docs/resource-unique-keys.md) - Ensure that the keys are unique within a locale across
  all resource files
- [resource-url-match](./docs/resource-url-match.md) - If the source string contains references to URLs, check
  that the target string also contains references to the same URLs


## Writing Plugins

The linter tool can support plugins that provide parsers, formatters, or rules,
or any of them at the same time.

## Common Code

All plugins should import and use the classes in the
[i18nlint-common](https://github.com/ilib-js/i18nlint-common) package.
This defines the super classes for each plugin type, as well as a number
of utility classes and functions.

### Linter Plugins

Linter plugins are simple wrappers around the parser, formatter, and rule
plugins, which allow the plugin to define multiple plugins. For example, many
plugins define multiple related rules at the same time which check for
different aspects of a string.

The linter plugin should override and implement these three methods:

- getParsers - return an array of classes that inherit from the Parser class
- getRules - return an array of classes that inherit from the Rule class
- getFormatters - return an array of classes that inherit from the Formatter class

For rules and formatters, each array entry can be either declarative or
programmatic. See the descriptions below about declarative and programmatic
plugins.

When returning programmatic plugins, make sure to return the actual class
itself instead of instances of the class. The linter will need to create
multiple instances of each class during the run of the program.

### Parsers

The job of the parser is to convert a source file into an intermediate representation
that rules can easily digest. There are a few standard representations that many
rules use, but your parser and rules can use their own representation, as
long as the parser and the rules agree on what that format is. Typically, a
sophisticated parser will produce something like an abstract syntax tree (AST) that
the rules know how to traverse and interpret. The standard representations are
much simpler than that. These parsers should pick a unique name for their
representation so that the appropriate rules can parse that representation.

The standard representations are:

- resources - the file is converted into an array of
  [Resource](https://github.com/iLib-js/ilib-tools-common/blob/main/src/Resource.js)
  instances
- lines - the file in converted into a simple array of lines
- source - the file is not parsed. Instead, the entire text of the file is used to
  search for problems. (Usually with regular expressions.)

The resources representation is intended to represent entries in resource files
such as xliff files, gnu po files, or java properties files. Each entry in the
resource file is represented as an instance of one of the standard resource
classes all defined in the
[ilib-tools-common](https://github.com/ilib-js/ilib-tools-common)
project:

- ResourceString - the resource is a single string
- ResourceArray - the resource is an array of strings
- ResourcePlural - the resource is a plural string

The power of a resource file is that resources can contain both a source and a
target string, so the rules are able to check the source strings against the target
strings. Regularly, source files only have source strings in them (if any) so
the target translations cannot be checked.

Parsers should extend the `Parser` class from the `i18nlint-common` package. The constructor
for your class should define the following properties:

- `this.name` - a unique name for this parser
- `this.description` - a description of this type of parser to display to users

It should also override the
[parseData()](https://github.com/iLib-js/i18nlint-common/blob/main/src/Parser.js)
method which parses a string, and the
[parse()](https://github.com/iLib-js/i18nlint-common/blob/main/src/Parser.js)
method, which loads data from the file and then parses it.

You can see an example of a parser plugin by looking at the gnu PO file parser at
[ilib-lint-python-gnu](https://github.com/ilib-js/ilib-lint-python-gnu/blob/main/src/POParser.js).
That parser interprets a .po file as a resource file and returns a set of
Resource instances.

### Rules

Rules interpret the intermediate representation of a file produced by a Parser
and produce a single
[Result](https://github.com/iLib-js/i18nlint-common/blob/main/src/Result.js)
instance, an array of Result instances, one for each problem found, or undefined
if there are no problems found.

There are two types of rules, declarative and programmatic.

Declarative rules are simply a list of regular expressions with metadata. The
linter searches for matches to those regular expressions and produces Result
instances when found. (Or when they are not found in some cases!)

These can be declared in the config file. (See the example config file above.)

Each declarative rule should have the following properties:

* type (String) - the type of this rule. This may be any of the
  following:
    * resource-matcher - check resources in a resource file. The
      regular expressions that match in the
      source strings must also match in the target string
    * resource-source - check resources in a resource file. If
      the regular expressions match in the source string of a
      resource, a result will be generated
    * resource-target - check resources in a resource file. If
      the regular expressions match in the target string of a
      resource, a result will be generated
    * source-checker - Check the text in a source file, such as a
      java file or a python file. Regular expressions that match
      anywhere in the source file will generate results
* name (String) - a unique dash-separated name of this rule.
  eg. "resource-url-match",
* description (String) - a description of what this rule is trying
  to do. eg. "Ensure that URLs that appear in the source string are
  also used in the translated string"
* note (String) - string to use when the regular expression check fails.
  eg. "URL '{matchString}' from the source string does not appear in
  the target string"
  Note that you can use `{matchString}` to show the user the string
  that the regular expression matched in the source but not in the target.
* regexps (Array.<String>) - an array of regular expressions to match
  in the source and target strings. If any one of those expressions
  matches in the source, but not the target, the rule will create
  a Result that will be formatted for the user.
* link (String) - an URL to a website with a more complete explanation
  of the problem that was found and how the problem can be resolved
  and avoided in the future. Often, this is a link to a markdown file
  in the docs folder on the github repo for the plugin, but it can be
  any link you like.
* severity (String) - the severity of this result if this check fails.
  This should be one of "error", "warning", or "suggestion".
    - Errors are typically things that block localization completely,
      cause exceptions or crashes in code, or which are unacceptable
      from a localization point of view. Teams should strive for
      zero errors in their project.
    - Warnings are things that are not quite as severe as errors
      and therefore do not block localization or cause crashes, but
      which should still be fixed to improve the quality of the
      translations.
    - Suggestions are things that may not necessarily be wrong, but
      where a better way exists or where a recommended practice should
      be followed.

Programmatic rules are used when the requirements for the rules are more complicated
than a simple regular expression string can handle. For example, a rule that checks
if the target string of a resource has the correct quote style for the target
locale first needs to look up what the correct quote style even is in
order to apply the rule.

In order to create a rule instance, create a class that extends the
[Rule](https://github.com/ilib-js/i18nlint-common/blob/main/src/Rule.js)
class in the [i18nlint-common](https://github.com/ilib-js/i18nlint-common/] project.
The constructor of this class should define the following properties:

- `this.name` - a unique name for this rule
- `this.description` - a description of this type of rule to display to users

There are no rules for what to name your Rule, but the Rules written by the ilib-js
organization generally follow some conventions. Resource checkers start with
"resource-" and source file checkers start with "source-". For resource checkers,
the word "match" is used at the end when checking both the source and target,
"source" is used at the end when checking only the source string, and "target"
when checking only the target string. So, "resource-urls-match" is a Rule that
checks resource files for URLs in both the source and target. You are free to name
your rules anything you like or to follow the conventions above. The important
part is that the name should uniquely identify your Rule so that you can use it
in config files.

The rule should also override and implement the getRuleType() method and the
[match()](https://github.com/iLib-js/i18nlint-common/blob/main/src/Rule.js) method,
which takes an intermediate representation as a parameter and returns either
a single Result, an array of Result, or undefined.

If you would like to see an example rule plugin, see the definition of
the built-in ICU plural matcher rule:
[resource-icu-plurals](https://github.com/ilib-js/i18nlint/blob/main/src/rules/ResourceICUPlurals.js)
which checks resources to make sure that plurals in source and target strings
have the correct syntax for ICU and formatjs.

### Formatters

Formatters transform a [Result object](https://github.com/iLib-js/i18nlint-common/blob/main/src/Result.js) into a format that the consumer can use. For the most part, the consumer
is a human, so the result should be formatted in text so that the user can read
it easily. Other times, the consumer is another program, so the result should be
formatted for easy parsing. Formatters can formats the results in any way necessary.

There are two types of formatters, declarative and programmatic.

Declarative formatters are simply a template string where properties of the Result
instances are formatted into it. These can be declared in the config file. (See the
example config file above.)

The template strings may have any of the following fields from the Result instance
in them:

- severity
- pathName
- lineNumber
- source
- highlight
- id

Additionally, they may have the following fields from the Rule instance in them:

- ruleDescription
- ruleName
- ruleLink

Programmatic formatters are used when the requirements for formatting are more complicated
than a simple template string can handle. For example, a CSV formatter would have to make
sure that fields in a CSV file are escaped properly to conform to CSV syntax, and would
include escaping code in it.

In order to create a formatter instance, create a class that extends the
[Formatter](https://github.com/ilib-js/i18nlint-common/blob/main/src/Formatter.js)
class in the [i18nlint-common](https://github.com/ilib-js/i18nlint-common/] project.
The constructor of this class should define the following properties:

- `this.name` - a unique name for this formatter
- `this.description` - a description of this type of formatter to display to users
- `this.link` - (optional) a link to a web page that gives a more complete explanation
  the the rule and how to resolve the problem it found

The formatter should also override and implement the
[format()](https://github.com/iLib-js/i18nlint-common/blob/main/src/Formatter.js) method,
which takes a Result instance as a parameter and returns a formatted string.

If you would like to look at an example formatter plugin, see the definition of
the built-in default formatter
[ansi-console-formatter](https://github.com/ilib-js/i18nlint/blob/main/src/formatters/AnsiConsoleFormatter.js)
which formats a Result for colorful output on an ANSI console.

## Example Plugin

You can take a look at the [ilib-lint-python](https://github.com/ilib-js/ilib-lint-python)
plugin as a working example of ilib-lint plugin. It implements some rules that
check the various types of substitution parameters that python/django and
gnu gettext support.

Additionally, there is a [sample python project](https://github.com/ilib-js/ilib-samples/lint)
that uses the ilib-lint-python plugin. It has purposeful errors built into it which
violate the rules implemented in the plugin so that the linter will produce some output.
Clone the project, cd to the lint directory, run `npm install`, and then `npm run lint`
to see the results.

## I18N Score

At the end of each run, the i18n tool can generate a score that gives you an idea numerically
of how ready your project is for localization. The score goes from 0 to 100 where 0 means
that your project is not localization ready at all, and 100 means it is completely ready for
localization.

Many projects do not have a perfect 100 score, and that can be acceptable. It is still possible
to produce a reasonably localized version of the project without achieving 100. The recommended
goal for each project should be to continually increase the score as development proceeds up to
a minimal acceptable threshold that your team agrees to with your localization team. Nicely
localized projects typically have a score in the range of 80 to 100. Often teams will decide
that they want a maximum of zero errors, but allow up to N number of warnings, and M number of
suggestions.

### Calculations

There are actually a number of things calculated at the end of the run:

- percentage of source files containing errors, warnings, suggestions, and total problems
- percentage of source lines containing errors, warnings, suggestions, and total problems
- the overall score across the whole project

The overall score takes into account the following factors:

- the number of source files
- the number of lines in each source file
- the number and type of results from applying rules
- the number of rules being applied
- the scores from subprojects

Errors weigh heaviest in the calculations, followed by warnings, and finally suggestions. That
is, a project with 5 errors in it will have a lower score than one with 5 warnings or 5
suggestions.

As such, it should be noted that the I18N score is not a percentage, but a
unit-less score which may change over time as the linter changes, even if your project does
not change. The relative movement of the score is the most important thing to look at to
see if the project is improving. As new rules are implemented and set into your configuration
after updating a newer version of the linter or installing new plugins, the score for a
project may go down for a while until the problems manifested by the new rules are resolved. This
does not mean the quality of your project has gone down, just that new things have been
identified to work on.

When your project contains subprojects, each subproject will get its own report and I18N
score. The reports and scores for subprojects will be rolled up to the main project, which
will have an overall federated score across the current project and all all subprojects. This
way, you will be able to measure the progress in libraries, services, or subprojects independently
of your main project.

For example, your project may use a mono-repo which contains "frontend", "backend", and "services"
subprojects within it, each being developed by different teams. They can each have their
own I18N scores and the overall project has a federated score based on the scores of the
subprojects.

### Using the Score as a CI/CD Pipeline Check

The linter now includes command-line flags where you can specify minimums and maximums
for various numbers. The linter will exit with an exit code if the minimums or maximums are
not satisfied. You can use this exit code to determine if your CI/CD pipeline has failed or
succeeded.

See the section above on command-line parameters for details on these.

## License

Copyright © 2022-2023, JEDLSoft

Licensed under the Apache License, Version 2.0 (the "License");
you may not use this file except in compliance with the License.
You may obtain a copy of the License at

    http://www.apache.org/licenses/LICENSE-2.0

Unless required by applicable law or agreed to in writing, software
distributed under the License is distributed on an "AS IS" BASIS,
WITHOUT WARRANTIES OR CONDITIONS OF ANY KIND, either express or implied.

See the License for the specific language governing permissions and
limitations under the License.

## Release Notes

### v1.6.1

<<<<<<< HEAD
- resource-quote-style: don't emit error when quotes are missing in SV target
- fixed a problem of false positives when there is a plural and the target
  language has less plural categories than the source language
- Having no state attribute on the target tag of a translation unit would
=======
- having no state attribute on the target tag of a translation unit would
>>>>>>> d1c83de9
  cause an exception. Now it properly gives an error that no state was found.
- fixed a problem where the same results were printed out multiple times

### v1.6.0

- added the ability to scan source code files and apply rules
    - added source-checker Rule for declarative rules
- moved functionality into Project class
    - main loop moved from index.js into the run() method
    - directory walk function moved to a method of Project
- added I18N score into the summary at the end of the run
    - gives a score from 0 to 100 where 0 means your project
      is not localization ready at all, and 100 means it is completely
      ready for localization.
    - added command-line parameters to control the exit code
      from the linter based on the score

### v1.5.3

- fixed a problem where the quote checker rule would not handle ASCII single quote
  characters used as apostophes properly.

### v1.5.2

- update the documentation above to enumerate all the current resource plugins
- fixed a bug where some resources cause a crash in the
  resource-icu-plurals-translated rule

### v1.5.1

- state checker rule was not configured properly, so it did not run. Now, it will.

### v1.5.0

- added rule to ensure whitespaces at the edges of string are preserved in the same form
- added rule to check if resources have both source and target defined
- fixed bug where resources of type array or plural were not getting
  processed properly in the declarative rules
- added rule to check Do Not Translate terms in resources
- added rule to warn against half-width kana characters
- added rule to warn against double-byte whitespace characters
- added rule to warn of whitespace adjacent to certain fullwidth punctuation characters
- added rule to warn of a space between double-byte and single-byte character 
- added rule to check whether or not there is a translation for each source string in
  a resource
- removed ability for the ICU plural rule to report results on the
  source text
    - now it only checks the target text
    - a different rule should be implemented to check the
      source text
- added rule to check if any of the categories of a plural, select,
  or selectordinal are not translated

### v1.4.0

- added rules to detect some double-byte (fullwidth) characters

### v1.3.0

- added resource-state-checker Rule so that you can ensure that all
  resources have a particular state field value

### v1.2.1

- fixed packaging problem where the test plugin was listed in the
  dependencies instead of the devDependencies

### v1.2.0

- added Rule links to give rule writers a way of giving a more complete explanation
  of the rule and how to resolve the problem.

### v1.1.0

- added support for plugins
- added count at the end of the output
- added the --list option to show what things are available to
  put in the config file

### v1.0.0

- initial version
- define initial code and default built-in rules
- this is an ESM-only project, which is why it can only be run with
  nodejs v14+<|MERGE_RESOLUTION|>--- conflicted
+++ resolved
@@ -719,14 +719,10 @@
 
 ### v1.6.1
 
-<<<<<<< HEAD
 - resource-quote-style: don't emit error when quotes are missing in SV target
 - fixed a problem of false positives when there is a plural and the target
   language has less plural categories than the source language
-- Having no state attribute on the target tag of a translation unit would
-=======
 - having no state attribute on the target tag of a translation unit would
->>>>>>> d1c83de9
   cause an exception. Now it properly gives an error that no state was found.
 - fixed a problem where the same results were printed out multiple times
 
