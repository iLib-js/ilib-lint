--- conflicted
+++ resolved
@@ -79,7 +79,15 @@
     },
     {
         type: "resource-target",
-<<<<<<< HEAD
+        name: "resource-no-halfwidth-kana-characters",
+        description: "Ensure that the target does not contain half-width kana characters.",
+        note: "The half-width kana characters are not allowed in the target string. Use full-width characters.",
+        regexps: [ "[ｧ-ﾝﾞﾟ]+" ],
+        link: "https://github.com/ilib-js/i18nlint/blob/main/docs/resource-no-halfwidth-kana-characters.md",
+        severity: "warning",
+    },
+    {
+        type: "resource-target",
         name: "resource-no-double-byte-space",
         description: "Ensure that the target does not contain double-byte space characters.",
         note: "Double-byte space characters should not be used in the target string. Use ASCII symbols instead.",
@@ -88,15 +96,6 @@
         link: "https://github.com/ilib-js/i18nlint/blob/main/docs/resource-no-double-byte-space.md",
         severity: "warning",
     },
-=======
-        name: "resource-no-halfwidth-kana-characters",
-        description: "Ensure that the target does not contain half-width kana characters.",
-        note: "The half-width kana characters are not allowed in the target string. Use full-width characters.",
-        regexps: [ "[ｧ-ﾝﾞﾟ]+" ],
-        link: "https://github.com/ilib-js/i18nlint/blob/main/docs/resource-no-halfwidth-kana-characters.md",
-        severity: "warning",
-    }
->>>>>>> f5bd4f8c
 ];
 
 // built-in ruleset that contains all the built-in rules
